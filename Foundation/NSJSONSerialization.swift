// This source file is part of the Swift.org open source project
//
// Copyright (c) 2014 - 2016 Apple Inc. and the Swift project authors
// Licensed under Apache License v2.0 with Runtime Library Exception
//
// See http://swift.org/LICENSE.txt for license information
// See http://swift.org/CONTRIBUTORS.txt for the list of Swift project authors
//

#if os(OSX) || os(iOS)
    import Darwin
#elseif os(Linux)
    import Glibc
#endif

public struct NSJSONReadingOptions : OptionSet {
    public let rawValue : UInt
    public init(rawValue: UInt) { self.rawValue = rawValue }
    
    public static let MutableContainers = NSJSONReadingOptions(rawValue: 1 << 0)
    public static let MutableLeaves = NSJSONReadingOptions(rawValue: 1 << 1)
    public static let AllowFragments = NSJSONReadingOptions(rawValue: 1 << 2)
}

public struct NSJSONWritingOptions : OptionSet {
    public let rawValue : UInt
    public init(rawValue: UInt) { self.rawValue = rawValue }
    
    public static let PrettyPrinted = NSJSONWritingOptions(rawValue: 1 << 0)
}


/* A class for converting JSON to Foundation/Swift objects and converting Foundation/Swift objects to JSON.
   
   An object that may be converted to JSON must have the following properties:
    - Top level object is a `Swift.Array` or `Swift.Dictionary`
    - All objects are `Swift.String`, `Foundation.NSNumber`, `Swift.Array`, `Swift.Dictionary`,
      or `Foundation.NSNull`
    - All dictionary keys are `Swift.String`s
    - `NSNumber`s are not NaN or infinity
*/

public class NSJSONSerialization : NSObject {
    
    /* Determines whether the given object can be converted to JSON.
       Other rules may apply. Calling this method or attempting a conversion are the definitive ways
       to tell if a given object can be converted to JSON data.
       - parameter obj: The object to test.
       - returns: `true` if `obj` can be converted to JSON, otherwise `false`.
     */
    public class func isValidJSONObject(_ obj: Any) -> Bool {
        // TODO: - revisit this once bridging story gets fully figured out
        func isValidJSONObjectInternal(_ obj: Any) -> Bool {
            // object is Swift.String or NSNull
            if obj is String || obj is NSNull {
                return true
            }

            // object is NSNumber and is not NaN or infinity
            if let number = obj as? NSNumber {
                let invalid = number.doubleValue.isInfinite || number.doubleValue.isNaN
                return !invalid
            }

            // object is Swift.Array
            if let array = obj as? [Any] {
                for element in array {
                    guard isValidJSONObjectInternal(element) else {
                        return false
                    }
                }
                return true
            }

            // object is Swift.Dictionary
            if let dictionary = obj as? [String: Any] {
                for (_, value) in dictionary {
                    guard isValidJSONObjectInternal(value) else {
                        return false
                    }
                }
                return true
            }

            // invalid object
            return false
        }

        // top level object must be an Swift.Array or Swift.Dictionary
        guard obj is [Any] || obj is [String: Any] else {
            return false
        }

        return isValidJSONObjectInternal(obj)
    }
    
    /* Generate JSON data from a Foundation object. If the object will not produce valid JSON then an exception will be thrown. Setting the NSJSONWritingPrettyPrinted option will generate JSON with whitespace designed to make the output more readable. If that option is not set, the most compact possible JSON will be generated. If an error occurs, the error parameter will be set and the return value will be nil. The resulting data is a encoded in UTF-8.
     */
    public class func data(withJSONObject obj: AnyObject, options opt: NSJSONWritingOptions = []) throws -> NSData {
        guard obj is NSArray || obj is NSDictionary else {
            throw NSError(domain: NSCocoaErrorDomain, code: NSCocoaError.PropertyListReadCorruptError.rawValue, userInfo: [
                "NSDebugDescription" : "Top-level object was not NSArray or NSDictionary"
                ])
        }
        
        let result = NSMutableData()
        
        var writer = JSONWriter(
            pretty: opt.contains(.PrettyPrinted),
            writer: { (str: String?) in
                if let str = str {
                    result.append(str.bridge().cString(using: NSUTF8StringEncoding)!, length: str.lengthOfBytes(using: NSUTF8StringEncoding))
                }
            }
        )

        try writer.serializeJSON(obj)

        return result
    }
    
    /* Create a Foundation object from JSON data. Set the NSJSONReadingAllowFragments option if the parser should allow top-level objects that are not an NSArray or NSDictionary. Setting the NSJSONReadingMutableContainers option will make the parser generate mutable NSArrays and NSDictionaries. Setting the NSJSONReadingMutableLeaves option will make the parser generate mutable NSString objects. If an error occurs during the parse, then the error parameter will be set and the result will be nil.
       The data must be in one of the 5 supported encodings listed in the JSON specification: UTF-8, UTF-16LE, UTF-16BE, UTF-32LE, UTF-32BE. The data may or may not have a BOM. The most efficient encoding to use for parsing is UTF-8, so if you have a choice in encoding the data passed to this method, use UTF-8.
     */
    /// - Experiment: Note that the return type of this function is different than on Darwin Foundation (Any instead of AnyObject). This is likely to change once we have a more complete story for bridging in place.
    public class func jsonObject(with data: NSData, options opt: NSJSONReadingOptions = []) throws -> Any {
        
        let bytes = UnsafePointer<UInt8>(data.bytes)
        let encoding: NSStringEncoding
        let buffer: UnsafeBufferPointer<UInt8>
        if let detected = parseBOM(bytes, length: data.length) {
            encoding = detected.encoding
            buffer = UnsafeBufferPointer(start: bytes.advanced(by: detected.skipLength), count: data.length - detected.skipLength)
        }
        else {
            encoding = detectEncoding(bytes, data.length)
            buffer = UnsafeBufferPointer(start: bytes, count: data.length)
        }

        let source = JSONReader.UnicodeSource(buffer: buffer, encoding: encoding)
        let reader = JSONReader(source: source)
        if let (object, _) = try reader.parseObject(0) {
            return object
        }
        else if let (array, _) = try reader.parseArray(0) {
            return array
        }
        else if opt.contains(.AllowFragments), let (value, _) = try reader.parseValue(0) {
            return value
        }
        throw NSError(domain: NSCocoaErrorDomain, code: NSCocoaError.PropertyListReadCorruptError.rawValue, userInfo: [
            "NSDebugDescription" : "JSON text did not start with array or object and option to allow fragments not set."
        ])
    }
    
    /* Write JSON data into a stream. The stream should be opened and configured. The return value is the number of bytes written to the stream, or 0 on error. All other behavior of this method is the same as the dataWithJSONObject:options:error: method.
     */
    public class func writeJSONObject(_ obj: AnyObject, toStream stream: NSOutputStream, options opt: NSJSONWritingOptions) throws -> Int {
        NSUnimplemented()
    }
    
    /* Create a JSON object from JSON data stream. The stream should be opened and configured. All other behavior of this method is the same as the JSONObjectWithData:options:error: method.
     */
    public class func jsonObject(with stream: NSInputStream, options opt: NSJSONReadingOptions = []) throws -> AnyObject {
        NSUnimplemented()
    }
}

//MARK: - Encoding Detection

internal extension NSJSONSerialization {
    
    /// Detect the encoding format of the NSData contents
    class func detectEncoding(_ bytes: UnsafePointer<UInt8>, _ length: Int) -> NSStringEncoding {

        if length >= 4 {
            switch (bytes[0], bytes[1], bytes[2], bytes[3]) {
            case (0, 0, 0, _):
                return NSUTF32BigEndianStringEncoding
            case (_, 0, 0, 0):
                return NSUTF32LittleEndianStringEncoding
            case (0, _, 0, _):
                return NSUTF16BigEndianStringEncoding
            case (_, 0, _, 0):
                return NSUTF16LittleEndianStringEncoding
            default:
                break
            }
        }
        else if length >= 2 {
            switch (bytes[0], bytes[1]) {
            case (0, _):
                return NSUTF16BigEndianStringEncoding
            case (_, 0):
                return NSUTF16LittleEndianStringEncoding
            default:
                break
            }
        }
        return NSUTF8StringEncoding
    }
    
    static func parseBOM(_ bytes: UnsafePointer<UInt8>, length: Int) -> (encoding: NSStringEncoding, skipLength: Int)? {
        if length >= 2 {
            switch (bytes[0], bytes[1]) {
            case (0xEF, 0xBB):
                if length >= 3 && bytes[2] == 0xBF {
                    return (NSUTF8StringEncoding, 3)
                }
            case (0x00, 0x00):
                if length >= 4 && bytes[2] == 0xFE && bytes[3] == 0xFF {
                    return (NSUTF32BigEndianStringEncoding, 4)
                }
            case (0xFF, 0xFE):
                if length >= 4 && bytes[2] == 0 && bytes[3] == 0 {
                    return (NSUTF32LittleEndianStringEncoding, 4)
                }
                return (NSUTF16LittleEndianStringEncoding, 2)
            case (0xFE, 0xFF):
                return (NSUTF16BigEndianStringEncoding, 2)
            default:
                break
            }
        }
        return nil
    }
}

//MARK: - JSONSerializer
private struct JSONWriter {
    
    var indent = 0
    let pretty: Bool
    let writer: (String?) -> Void
    
    init(pretty: Bool = false, writer: (String?) -> Void) {
        self.pretty = pretty
        self.writer = writer
    }
    
    mutating func serializeJSON(_ obj: AnyObject) throws {
        if let str = obj as? NSString {
            try serializeString(str)
        }
        else if let num = obj as? NSNumber {
            try serializeNumber(num)
        }
        else if let array = obj as? NSArray {
            try serializeArray(array)
        }
        else if let dict = obj as? NSDictionary {
            try serializeDictionary(dict)
        }
        else if let null = obj as? NSNull {
            try serializeNull(null)
        }
        else {
            throw NSError(domain: NSCocoaErrorDomain, code: NSCocoaError.PropertyListReadCorruptError.rawValue, userInfo: ["NSDebugDescription" : "Invalid object cannot be serialized"])
        }
    }

    func serializeString(_ str: NSString) throws {
        let str = str.bridge()
        
        writer("\"")
        for scalar in str.unicodeScalars {
            switch scalar {
                case "\"":
                    writer("\\\"") // U+0022 quotation mark
                case "\\":
                    writer("\\\\") // U+005C reverse solidus
                // U+002F solidus not escaped
                case "\u{8}":
                    writer("\\b") // U+0008 backspace
                case "\u{c}":
                    writer("\\f") // U+000C form feed
                case "\n":
                    writer("\\n") // U+000A line feed
                case "\r":
                    writer("\\r") // U+000D carriage return
                case "\t":
                    writer("\\t") // U+0009 tab
                case "\u{0}"..."\u{f}":
                    writer("\\u000\(String(scalar.value, radix: 16))") // U+0000 to U+000F
                case "\u{10}"..."\u{1f}":
                    writer("\\u00\(String(scalar.value, radix: 16))") // U+0010 to U+001F
                default:
                    writer(String(scalar))
            }
        }
        writer("\"")
    }

    func serializeNumber(_ num: NSNumber) throws {
        if num.doubleValue.isInfinite || num.doubleValue.isNaN {
            throw NSError(domain: NSCocoaErrorDomain, code: NSCocoaError.PropertyListReadCorruptError.rawValue, userInfo: ["NSDebugDescription" : "Number cannot be infinity or NaN"])
        }
        
        // Cannot detect type information (e.g. bool) as there is no objCType property on NSNumber in Swift
        // So, just print the number

        writer("\(num)")
    }

    mutating func serializeArray(_ array: NSArray) throws {
        writer("[")
        if pretty {
            writer("\n")
            incAndWriteIndent()
        }
        
        var first = true
        for elem in array.bridge() {
            if first {
                first = false
            } else if pretty {
                writer(",\n")
                writeIndent()
            } else {
                writer(",")
            }
            try serializeJSON(elem)
        }
        if pretty {
            writer("\n")
            decAndWriteIndent()
        }
        writer("]")
    }

    mutating func serializeDictionary(_ dict: NSDictionary) throws {
        writer("{")
        if pretty {
            writer("\n")
            incAndWriteIndent()
        }
        
        var first = true
        for (key, value) in dict.bridge() {
            if first {
                first = false
            } else if pretty {
                writer(",\n")
                writeIndent()
            } else {
                writer(",")
            }
            
            if key is NSString {
                try serializeString(key as! NSString)
            } else {
                throw NSError(domain: NSCocoaErrorDomain, code: NSCocoaError.PropertyListReadCorruptError.rawValue, userInfo: ["NSDebugDescription" : "NSDictionary key must be NSString"])
            }
            pretty ? writer(": ") : writer(":")
            try serializeJSON(value)
        }
        if pretty {
            writer("\n")
            decAndWriteIndent()
        }
        writer("}")
    }

    func serializeNull(_ null: NSNull) throws {
        writer("null")
    }
    
    let indentAmount = 2
    
    mutating func incAndWriteIndent() {
        indent += indentAmount
        writeIndent()
    }
    
    mutating func decAndWriteIndent() {
        indent -= indentAmount
        writeIndent()
    }
    
    func writeIndent() {
        for _ in 0..<indent {
            writer(" ")
        }
    }
}

//MARK: - JSONDeserializer
private struct JSONReader {

    static let whitespaceASCII: [UInt8] = [
        0x09, // Horizontal tab
        0x0A, // Line feed or New line
        0x0D, // Carriage return
        0x20, // Space
    ]

    struct Structure {
        static let BeginArray: UInt8     = 0x5B // [
        static let EndArray: UInt8       = 0x5D // ]
        static let BeginObject: UInt8    = 0x7B // {
        static let EndObject: UInt8      = 0x7D // }
        static let NameSeparator: UInt8  = 0x3A // :
        static let ValueSeparator: UInt8 = 0x2C // ,
        static let QuotationMark: UInt8  = 0x22 // "
        static let Escape: UInt8         = 0x5C // \
    }

    typealias Index = Int
    typealias IndexDistance = Int

    struct UnicodeSource {
        let buffer: UnsafeBufferPointer<UInt8>
        let encoding: NSStringEncoding
        let step: Int

        init(buffer: UnsafeBufferPointer<UInt8>, encoding: NSStringEncoding) {
            self.buffer = buffer
            self.encoding = encoding

            self.step = {
                switch encoding {
                case NSUTF8StringEncoding:
                    return 1
                case NSUTF16BigEndianStringEncoding, NSUTF16LittleEndianStringEncoding:
                    return 2
                case NSUTF32BigEndianStringEncoding, NSUTF32LittleEndianStringEncoding:
                    return 4
                default:
                    return 1
                }
            }()
        }

        func takeASCII(_ input: Index) -> (UInt8, Index)? {
            guard hasNext(input) else {
                return nil
            }

            let index: Int
            switch encoding {
            case NSUTF8StringEncoding:
                index = input
            case NSUTF16BigEndianStringEncoding where buffer[input] == 0:
                index = input + 1
            case NSUTF32BigEndianStringEncoding where buffer[input] == 0 && buffer[input+1] == 0 && buffer[input+2] == 0:
                index = input + 3
            case NSUTF16LittleEndianStringEncoding where buffer[input+1] == 0:
                index = input
            case NSUTF32LittleEndianStringEncoding where buffer[input+1] == 0 && buffer[input+2] == 0 && buffer[input+3] == 0:
                index = input
            default:
                return nil
            }
            return (buffer[index] < 0x80) ? (buffer[index], input + step) : nil
        }

        func takeString(_ begin: Index, end: Index) throws -> String {
            let byteLength = begin.distance(to: end)
            guard let chunk = NSString(bytes: buffer.baseAddress!.advanced(by: begin), length: byteLength, encoding: encoding)?.bridge() else {
                throw NSError(domain: NSCocoaErrorDomain, code: NSCocoaError.PropertyListReadCorruptError.rawValue, userInfo: [
                    "NSDebugDescription" : "Unable to convert data to a string using the detected encoding. The data may be corrupt."
                    ])
            }
            return chunk
        }

        func hasNext(_ input: Index) -> Bool {
            return input + step <= buffer.endIndex
        }
        
        func distanceFromStart(_ index: Index) -> IndexDistance {
            return buffer.startIndex.distance(to: index) / step
        }
    }

    let source: UnicodeSource

    func consumeWhitespace(_ input: Index) -> Index? {
        var index = input
        while let (char, nextIndex) = source.takeASCII(index) where JSONReader.whitespaceASCII.contains(char) {
            index = nextIndex
        }
        return index
    }

    func consumeStructure(_ ascii: UInt8, input: Index) throws -> Index? {
        return try consumeWhitespace(input).flatMap(consumeASCII(ascii)).flatMap(consumeWhitespace)
    }

    func consumeASCII(_ ascii: UInt8) -> (Index) throws -> Index? {
        return { (input: Index) throws -> Index? in
            switch self.source.takeASCII(input) {
            case .none:
                throw NSError(domain: NSCocoaErrorDomain, code: NSCocoaError.PropertyListReadCorruptError.rawValue, userInfo: [
                    "NSDebugDescription" : "Unexpected end of file during JSON parse."
                    ])
            case let (taken, index)? where taken == ascii:
                return index
            default:
                return nil
            }
        }
    }

    func consumeASCIISequence(_ sequence: String, input: Index) throws -> Index? {
        var index = input
        for scalar in sequence.unicodeScalars {
            guard let nextIndex = try consumeASCII(UInt8(scalar.value))(index) else {
                return nil
            }
            index = nextIndex
        }
        return index
    }

    func takeMatching(_ match: (UInt8) -> Bool) -> ([Character], Index) -> ([Character], Index)? {
        return { input, index in
            guard let (byte, index) = self.source.takeASCII(index) where match(byte) else {
                return nil
            }
            return (input + [Character(UnicodeScalar(byte))], index)
        }
    }

    //MARK: - String Parsing

    func parseString(_ input: Index) throws -> (String, Index)? {
        guard let beginIndex = try consumeStructure(Structure.QuotationMark, input: input) else {
            return nil
        }
        var chunkIndex: Int = beginIndex
        var currentIndex: Int = chunkIndex

        var output: String = ""
        while source.hasNext(currentIndex) {
            guard let (ascii, index) = source.takeASCII(currentIndex) else {
                currentIndex += source.step
                continue
            }
            switch ascii {
            case Structure.QuotationMark:
                output += try source.takeString(chunkIndex, end: currentIndex)
                return (output, index)
            case Structure.Escape:
                output += try source.takeString(chunkIndex, end: currentIndex)
                if let (escaped, nextIndex) = try parseEscapeSequence(index) {
                    output += escaped
                    chunkIndex = nextIndex
                    currentIndex = nextIndex
                    continue
                }
                else {
                    throw NSError(domain: NSCocoaErrorDomain, code: NSCocoaError.PropertyListReadCorruptError.rawValue, userInfo: [
                        "NSDebugDescription" : "Invalid escape sequence at position \(source.distanceFromStart(currentIndex))"
                    ])
                }
            default:
                currentIndex = index
            }
        }
        throw NSError(domain: NSCocoaErrorDomain, code: NSCocoaError.PropertyListReadCorruptError.rawValue, userInfo: [
            "NSDebugDescription" : "Unexpected end of file during string parse."
        ])
    }

    func parseEscapeSequence(_ input: Index) throws -> (String, Index)? {
        guard let (byte, index) = source.takeASCII(input) else {
            throw NSError(domain: NSCocoaErrorDomain, code: NSCocoaError.PropertyListReadCorruptError.rawValue, userInfo: [
                "NSDebugDescription" : "Early end of unicode escape sequence around character"
            ])
        }
        let output: String
        switch byte {
        case 0x22: output = "\""
        case 0x5C: output = "\\"
        case 0x2F: output = "/"
        case 0x62: output = "\u{08}" // \b
        case 0x66: output = "\u{0C}" // \f
        case 0x6E: output = "\u{0A}" // \n
        case 0x72: output = "\u{0D}" // \r
        case 0x74: output = "\u{09}" // \t
        case 0x75: return try parseUnicodeSequence(index)
        default: return nil
        }
        return (output, index)
    }

    func parseUnicodeSequence(_ input: Index) throws -> (String, Index)? {

        guard let (codeUnit, index) = parseCodeUnit(input) else {
            return nil
        }

        if !UTF16.isLeadSurrogate(codeUnit) {
            return (String(UnicodeScalar(codeUnit)), index)
        }

        guard let (trailCodeUnit, finalIndex) = try consumeASCIISequence("\\u", input: index).flatMap(parseCodeUnit) where UTF16.isTrailSurrogate(trailCodeUnit) else {
            throw NSError(domain: NSCocoaErrorDomain, code: NSCocoaError.PropertyListReadCorruptError.rawValue, userInfo: [
                "NSDebugDescription" : "Unable to convert unicode escape sequence (no low-surrogate code point) to UTF8-encoded character at position \(source.distanceFromStart(input))"
            ])
        }

        let highValue = (UInt32(codeUnit  - 0xD800) << 10)
        let lowValue  =  UInt32(trailCodeUnit - 0xDC00)
        return (String(UnicodeScalar(highValue + lowValue + 0x10000)), finalIndex)
    }

    func isHexChr(_ byte: UInt8) -> Bool {
        return (byte >= 0x30 && byte <= 0x39)
            || (byte >= 0x41 && byte <= 0x46)
            || (byte >= 0x61 && byte <= 0x66)
    }
    func parseCodeUnit(_ input: Index) -> (UTF16.CodeUnit, Index)? {
        let hexParser = takeMatching(isHexChr)
        guard let (result, index) = hexParser([], input).flatMap(hexParser).flatMap(hexParser).flatMap(hexParser),
            let value = Int(String(result), radix: 16) else {
                return nil
        }
        return (UTF16.CodeUnit(value), index)
    }
    
    //MARK: - Number parsing
    static let numberCodePoints: [UInt8] = [
        0x30, 0x31, 0x32, 0x33, 0x34, 0x35, 0x36, 0x37, 0x38, 0x39, // 0...9
        0x2E, 0x2D, 0x2B, 0x45, 0x65, // . - + E e
    ]
<<<<<<< HEAD
    func parseNumber(_ input: Index) throws -> (Double, Index)? {
        func parseDouble(_ address: UnsafePointer<UInt8>) -> (Double, IndexDistance)? {
=======
    func parseNumber(_ input: Index) throws -> (Any, Index)? {
        func parseTypedNumber(_ address: UnsafePointer<UInt8>) -> (Any, Index.Distance)? {
>>>>>>> 647e1d9f
            let startPointer = UnsafePointer<Int8>(address)
            let intEndPointer = UnsafeMutablePointer<UnsafeMutablePointer<Int8>?>(allocatingCapacity: 1)
            defer { intEndPointer.deallocateCapacity(1) }
            let doubleEndPointer = UnsafeMutablePointer<UnsafeMutablePointer<Int8>?>(allocatingCapacity: 1)
            defer { doubleEndPointer.deallocateCapacity(1) }
            
            let intResult = strtol(startPointer, intEndPointer, 10)
            let intDistance = startPointer.distance(to: intEndPointer[0]!)
            let doubleResult = strtod(startPointer, doubleEndPointer)
            let doubleDistance = startPointer.distance(to: doubleEndPointer[0]!)
            
            guard intDistance > 0 || doubleDistance > 0 else {
                return nil
            }
            
            if intDistance == doubleDistance {
                return (intResult, intDistance)
            }
            guard doubleDistance > 0 else {
                return nil
            }
            return (doubleResult, doubleDistance)
        }
        
        if source.encoding == NSUTF8StringEncoding {
            return parseTypedNumber(source.buffer.baseAddress!.advanced(by: input)).map { return ($0.0, input + $0.1) }
        }
        else {
            var numberCharacters = [UInt8]()
            var index = input
            while let (ascii, nextIndex) = source.takeASCII(index) where JSONReader.numberCodePoints.contains(ascii) {
                numberCharacters.append(ascii)
                index = nextIndex
            }
            
            numberCharacters.append(0)
            
            return numberCharacters.withUnsafeBufferPointer { parseTypedNumber($0.baseAddress!) }.map { return ($0.0, index) }
        }
    }

    //MARK: - Value parsing
    func parseValue(_ input: Index) throws -> (Any, Index)? {
        if let (value, parser) = try parseString(input) {
            return (value, parser)
        }
        else if let parser = try consumeASCIISequence("true", input: input) {
            return (true, parser)
        }
        else if let parser = try consumeASCIISequence("false", input: input) {
            return (false, parser)
        }
        else if let parser = try consumeASCIISequence("null", input: input) {
            return (NSNull(), parser)
        }
        else if let (object, parser) = try parseObject(input) {
            return (object, parser)
        }
        else if let (array, parser) = try parseArray(input) {
            return (array, parser)
        }
        else if let (number, parser) = try parseNumber(input) {
            return (number, parser)
        }
        return nil
    }

    //MARK: - Object parsing
    func parseObject(_ input: Index) throws -> ([String: Any], Index)? {
        guard let beginIndex = try consumeStructure(Structure.BeginObject, input: input) else {
            return nil
        }
        var index = beginIndex
        var output: [String: Any] = [:]
        while true {
            if let finalIndex = try consumeStructure(Structure.EndObject, input: index) {
                return (output, finalIndex)
            }
    
            if let (key, value, nextIndex) = try parseObjectMember(index) {
                output[key] = value
    
                if let finalParser = try consumeStructure(Structure.EndObject, input: nextIndex) {
                    return (output, finalParser)
                }
                else if let nextIndex = try consumeStructure(Structure.ValueSeparator, input: nextIndex) {
                    index = nextIndex
                    continue
                }
                else {
                    return nil
                }
            }
            return nil
        }
    }
    
    func parseObjectMember(_ input: Index) throws -> (String, Any, Index)? {
        guard let (name, index) = try parseString(input) else {
            throw NSError(domain: NSCocoaErrorDomain, code: NSCocoaError.PropertyListReadCorruptError.rawValue, userInfo: [
                "NSDebugDescription" : "Missing object key at location \(source.distanceFromStart(input))"
            ])
        }
        guard let separatorIndex = try consumeStructure(Structure.NameSeparator, input: index) else {
            throw NSError(domain: NSCocoaErrorDomain, code: NSCocoaError.PropertyListReadCorruptError.rawValue, userInfo: [
                "NSDebugDescription" : "Invalid separator at location \(source.distanceFromStart(index))"
            ])
        }
        guard let (value, finalIndex) = try parseValue(separatorIndex) else {
            throw NSError(domain: NSCocoaErrorDomain, code: NSCocoaError.PropertyListReadCorruptError.rawValue, userInfo: [
                "NSDebugDescription" : "Invalid value at location \(source.distanceFromStart(separatorIndex))"
            ])
        }
        
        return (name, value, finalIndex)
    }

    //MARK: - Array parsing
    func parseArray(_ input: Index) throws -> ([Any], Index)? {
        guard let beginIndex = try consumeStructure(Structure.BeginArray, input: input) else {
            return nil
        }
        var index = beginIndex
        var output: [Any] = []
        while true {
            if let finalIndex = try consumeStructure(Structure.EndArray, input: index) {
                return (output, finalIndex)
            }
    
            if let (value, nextIndex) = try parseValue(index) {
                output.append(value)
    
                if let finalIndex = try consumeStructure(Structure.EndArray, input: nextIndex) {
                    return (output, finalIndex)
                }
                else if let nextIndex = try consumeStructure(Structure.ValueSeparator, input: nextIndex) {
                    index = nextIndex
                    continue
                }
            }
            throw NSError(domain: NSCocoaErrorDomain, code: NSCocoaError.PropertyListReadCorruptError.rawValue, userInfo: [
                "NSDebugDescription" : "Badly formed array at location \(source.distanceFromStart(index))"
            ])
        }
    }
}<|MERGE_RESOLUTION|>--- conflicted
+++ resolved
@@ -625,13 +625,8 @@
         0x30, 0x31, 0x32, 0x33, 0x34, 0x35, 0x36, 0x37, 0x38, 0x39, // 0...9
         0x2E, 0x2D, 0x2B, 0x45, 0x65, // . - + E e
     ]
-<<<<<<< HEAD
-    func parseNumber(_ input: Index) throws -> (Double, Index)? {
-        func parseDouble(_ address: UnsafePointer<UInt8>) -> (Double, IndexDistance)? {
-=======
     func parseNumber(_ input: Index) throws -> (Any, Index)? {
-        func parseTypedNumber(_ address: UnsafePointer<UInt8>) -> (Any, Index.Distance)? {
->>>>>>> 647e1d9f
+        func parseTypedNumber(_ address: UnsafePointer<UInt8>) -> (Any, IndexDistance)? {
             let startPointer = UnsafePointer<Int8>(address)
             let intEndPointer = UnsafeMutablePointer<UnsafeMutablePointer<Int8>?>(allocatingCapacity: 1)
             defer { intEndPointer.deallocateCapacity(1) }
