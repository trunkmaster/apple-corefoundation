// This source file is part of the Swift.org open source project
//
// Copyright (c) 2014 - 2016 Apple Inc. and the Swift project authors
// Licensed under Apache License v2.0 with Runtime Library Exception
//
// See http://swift.org/LICENSE.txt for license information
// See http://swift.org/CONTRIBUTORS.txt for the list of Swift project authors
//


import CoreFoundation

public class Locale: NSObject, NSCopying, NSSecureCoding {
    typealias CFType = CFLocale
    private var _base = _CFInfo(typeID: CFLocaleGetTypeID())
    private var _identifier: UnsafeMutablePointer<Void>? = nil
    private var _cache: UnsafeMutablePointer<Void>? = nil
    private var _prefs: UnsafeMutablePointer<Void>? = nil
#if os(OSX) || os(iOS)
    private var _lock = pthread_mutex_t()
#elseif os(Linux)
    private var _lock = Int32(0)
#endif
    private var _nullLocale = false
    
    internal var _cfObject: CFType {
        return unsafeBitCast(self, to: CFType.self)
    }
    
    public func objectForKey(_ key: String) -> AnyObject? {
        return CFLocaleGetValue(_cfObject, key._cfObject)
    }
    
    public func displayNameForKey(_ key: String, value: String) -> String? {
        return CFLocaleCopyDisplayNameForPropertyValue(_cfObject, key._cfObject, value._cfObject)?._swiftObject
    }
    
    public init(localeIdentifier string: String) {
        super.init()
        _CFLocaleInit(_cfObject, string._cfObject)
    }
    
    public required convenience init?(coder aDecoder: NSCoder) {
        if aDecoder.allowsKeyedCoding {
            guard let identifier = aDecoder.decodeObjectOfClass(NSString.self, forKey: "NS.identifier") else {
                return nil
            }
            self.init(localeIdentifier: identifier.bridge())
        } else {
            NSUnimplemented()
        }
    }
    
    public override func copy() -> AnyObject {
        return copy(with: nil)
    }
    
<<<<<<< HEAD
    public func copy(with zone: NSZone? = nil) -> AnyObject { NSUnimplemented() }
=======
    public func copyWithZone(_ zone: NSZone) -> AnyObject { return self }
>>>>>>> 3cde50ab
    
    public func encode(with aCoder: NSCoder) {
        if aCoder.allowsKeyedCoding {
            let identifier = CFLocaleGetIdentifier(self._cfObject)
            aCoder.encode(identifier, forKey: "NS.identifier")
        } else {
            NSUnimplemented()
        }
    }
    
    public static func supportsSecureCoding() -> Bool {
        return true
    }
}

extension Locale {
    public class func currentLocale() -> Locale {
        return CFLocaleCopyCurrent()._nsObject
    }
    
    public class func systemLocale() -> Locale {
        return CFLocaleGetSystem()._nsObject
    }
}

extension Locale {
    
    public class func availableLocaleIdentifiers() -> [String] {
        var identifiers = Array<String>()
        for obj in CFLocaleCopyAvailableLocaleIdentifiers()._nsObject {
            identifiers.append((obj as! NSString)._swiftObject)
        }
        return identifiers
    }
    
    public class func ISOLanguageCodes() -> [String] {
        var identifiers = Array<String>()
        for obj in CFLocaleCopyISOLanguageCodes()._nsObject {
            identifiers.append((obj as! NSString)._swiftObject)
        }
        return identifiers
    }
    
    public class func ISOCountryCodes() -> [String] {
        var identifiers = Array<String>()
        for obj in CFLocaleCopyISOCountryCodes()._nsObject {
            identifiers.append((obj as! NSString)._swiftObject)
        }
        return identifiers
    }
    
    public class func ISOCurrencyCodes() -> [String] {
        var identifiers = Array<String>()
        for obj in CFLocaleCopyISOCurrencyCodes()._nsObject {
            identifiers.append((obj as! NSString)._swiftObject)
        }
        return identifiers
    }
    
    public class func commonISOCurrencyCodes() -> [String] {
        var identifiers = Array<String>()
        for obj in CFLocaleCopyCommonISOCurrencyCodes()._nsObject {
            identifiers.append((obj as! NSString)._swiftObject)
        }
        return identifiers
    }
    
    public class func preferredLanguages() -> [String] {
        var identifiers = Array<String>()
        for obj in CFLocaleCopyPreferredLanguages()._nsObject {
            identifiers.append((obj as! NSString)._swiftObject)
        }
        return identifiers
    }
    
    public class func componentsFromLocaleIdentifier(_ string: String) -> [String : String] {
        var comps = Dictionary<String, String>()
        let values = CFLocaleCreateComponentsFromLocaleIdentifier(kCFAllocatorSystemDefault, string._cfObject)._nsObject
        values.enumerateKeysAndObjects([]) { (k, v, stop) in
            let key = (k as! NSString)._swiftObject
            let value = (v as! NSString)._swiftObject
            comps[key] = value
        }
        return comps
    }
    
    public class func localeIdentifierFromComponents(_ dict: [String : String]) -> String {
        return CFLocaleCreateLocaleIdentifierFromComponents(kCFAllocatorSystemDefault, dict._cfObject)._swiftObject
    }
    
    public class func canonicalLocaleIdentifierFromString(_ string: String) -> String {
        return CFLocaleCreateCanonicalLocaleIdentifierFromString(kCFAllocatorSystemDefault, string._cfObject)._swiftObject
    }
    
    public class func canonicalLanguageIdentifierFromString(_ string: String) -> String {
        return CFLocaleCreateCanonicalLanguageIdentifierFromString(kCFAllocatorSystemDefault, string._cfObject)._swiftObject
    }
    
    public class func localeIdentifierFromWindowsLocaleCode(_ lcid: UInt32) -> String? {
        return CFLocaleCreateLocaleIdentifierFromWindowsLocaleCode(kCFAllocatorSystemDefault, lcid)._swiftObject
    }
    
    public class func windowsLocaleCodeFromLocaleIdentifier(_ localeIdentifier: String) -> UInt32 {
        return CFLocaleGetWindowsLocaleCodeFromLocaleIdentifier(localeIdentifier._cfObject)
    }
    
    public class func characterDirectionForLanguage(_ isoLangCode: String) -> NSLocaleLanguageDirection {
        let dir = CFLocaleGetLanguageCharacterDirection(isoLangCode._cfObject)
#if os(OSX) || os(iOS)
        return NSLocaleLanguageDirection(rawValue: UInt(dir.rawValue))!
#else
        return NSLocaleLanguageDirection(rawValue: UInt(dir))!
#endif
    }
    
    public class func lineDirectionForLanguage(_ isoLangCode: String) -> NSLocaleLanguageDirection {
        let dir = CFLocaleGetLanguageLineDirection(isoLangCode._cfObject)
#if os(OSX) || os(iOS)
        return NSLocaleLanguageDirection(rawValue: UInt(dir.rawValue))!
#else
        return NSLocaleLanguageDirection(rawValue: UInt(dir))!
#endif
    }
}

public enum NSLocaleLanguageDirection : UInt {
    case unknown
    case leftToRight
    case rightToLeft
    case topToBottom
    case bottomToTop
}

public let NSCurrentLocaleDidChangeNotification: String = "kCFLocaleCurrentLocaleDidChangeNotification"

public let NSLocaleIdentifier: String = "kCFLocaleIdentifierKey"
public let NSLocaleLanguageCode: String = "kCFLocaleLanguageCodeKey"
public let NSLocaleCountryCode: String = "kCFLocaleCountryCodeKey"
public let NSLocaleScriptCode: String = "kCFLocaleScriptCodeKey"
public let NSLocaleVariantCode: String = "kCFLocaleVariantCodeKey"
public let NSLocaleExemplarCharacterSet: String = "kCFLocaleExemplarCharacterSetKey"
public let NSLocaleCalendar: String = "kCFLocaleCalendarKey"
public let NSLocaleCollationIdentifier: String = "collation"
public let NSLocaleUsesMetricSystem: String = "kCFLocaleUsesMetricSystemKey"
public let NSLocaleMeasurementSystem: String = "kCFLocaleMeasurementSystemKey"
public let NSLocaleDecimalSeparator: String = "kCFLocaleDecimalSeparatorKey"
public let NSLocaleGroupingSeparator: String = "kCFLocaleGroupingSeparatorKey"
public let NSLocaleCurrencySymbol: String = "kCFLocaleCurrencySymbolKey"
public let NSLocaleCurrencyCode: String = "currency"
public let NSLocaleCollatorIdentifier: String = "kCFLocaleCollatorIdentifierKey"
public let NSLocaleQuotationBeginDelimiterKey: String = "kCFLocaleQuotationBeginDelimiterKey"
public let NSLocaleQuotationEndDelimiterKey: String = "kCFLocaleQuotationEndDelimiterKey"
public let NSLocaleCalendarIdentifier: String = "kCFLocaleCalendarIdentifierKey"
public let NSLocaleAlternateQuotationBeginDelimiterKey: String = "kCFLocaleAlternateQuotationBeginDelimiterKey"
public let NSLocaleAlternateQuotationEndDelimiterKey: String = "kCFLocaleAlternateQuotationEndDelimiterKey"

extension CFLocale : _NSBridgable {
    typealias NSType = Locale
    internal var _nsObject: Locale {
        return unsafeBitCast(self, to: NSType.self)
    }
}<|MERGE_RESOLUTION|>--- conflicted
+++ resolved
@@ -55,11 +55,9 @@
         return copy(with: nil)
     }
     
-<<<<<<< HEAD
-    public func copy(with zone: NSZone? = nil) -> AnyObject { NSUnimplemented() }
-=======
-    public func copyWithZone(_ zone: NSZone) -> AnyObject { return self }
->>>>>>> 3cde50ab
+    public func copy(with zone: NSZone? = nil) -> AnyObject { 
+        return self 
+    }
     
     public func encode(with aCoder: NSCoder) {
         if aCoder.allowsKeyedCoding {
