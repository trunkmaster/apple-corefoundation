// This source file is part of the Swift.org open source project
//
// Copyright (c) 2014 - 2016 Apple Inc. and the Swift project authors
// Licensed under Apache License v2.0 with Runtime Library Exception
//
// See http://swift.org/LICENSE.txt for license information
// See http://swift.org/CONTRIBUTORS.txt for the list of Swift project authors
//

import CoreFoundation

extension Array : _ObjectTypeBridgeable {
    public func _bridgeToObject() -> NSArray {
        return NSArray(array: map {
            return _NSObjectRepresentableBridge($0)
        })
    }
    
    public static func _forceBridgeFromObject(_ x: NSArray, result: inout Array?) {
        var array = [Element]()
        for value in x.allObjects {
            if let v = value as? Element {
                array.append(v)
            } else {
                return
            }
        }
        result = array
    }
    
    public static func _conditionallyBridgeFromObject(_ x: NSArray, result: inout Array?) -> Bool {
        _forceBridgeFromObject(x, result: &result)
        return true
    }
}

open class NSArray : NSObject, NSCopying, NSMutableCopying, NSSecureCoding, NSCoding {
    private let _cfinfo = _CFInfo(typeID: CFArrayGetTypeID())
    internal var _storage = [AnyObject]()
    
    open var count: Int {
        guard type(of: self) === NSArray.self || type(of: self) === NSMutableArray.self else {
            NSRequiresConcreteImplementation()
        }
        return _storage.count
    }
    
    open func object(at index: Int) -> AnyObject {
        guard type(of: self) === NSArray.self || type(of: self) === NSMutableArray.self else {
           NSRequiresConcreteImplementation()
        }
        return _storage[index]
    }
    
    public convenience override init() {
        self.init(objects: [], count:0)
    }
    
    public required init(objects: UnsafePointer<AnyObject?>, count cnt: Int) {
        _storage.reserveCapacity(cnt)
        for idx in 0..<cnt {
            _storage.append(objects[idx]!)
        }
    }
    
    public required convenience init?(coder aDecoder: NSCoder) {
        if !aDecoder.allowsKeyedCoding {
            var cnt: UInt32 = 0
            // We're stuck with (int) here (rather than unsigned int)
            // because that's the way the code was originally written, unless
            // we go to a new version of the class, which has its own problems.
            withUnsafeMutablePointer(to: &cnt) { (ptr: UnsafeMutablePointer<UInt32>) -> Void in
                aDecoder.decodeValue(ofObjCType: "i", at: UnsafeMutableRawPointer(ptr))
            }
            let objects = UnsafeMutablePointer<AnyObject?>.allocate(capacity: Int(cnt))
            for idx in 0..<cnt {
                objects.advanced(by: Int(idx)).initialize(to: aDecoder.decodeObject())
            }
            self.init(objects: UnsafePointer<AnyObject?>(objects), count: Int(cnt))
            objects.deinitialize(count: Int(cnt))
            objects.deallocate(capacity: Int(cnt))
        } else if type(of: aDecoder) == NSKeyedUnarchiver.self || aDecoder.containsValue(forKey: "NS.objects") {
            let objects = aDecoder._decodeArrayOfObjectsForKey("NS.objects")
            self.init(array: objects)
        } else {
            var objects = [AnyObject]()
            var count = 0
            while let object = aDecoder.decodeObject(forKey: "NS.object.\(count)") {
                objects.append(object)
                count += 1
            }
            self.init(array: objects)
        }
    }
    
    open func encode(with aCoder: NSCoder) {
        if let keyedArchiver = aCoder as? NSKeyedArchiver {
            keyedArchiver._encodeArrayOfObjects(self, forKey:"NS.objects")
        } else {
            for object in self {
                if let codable = object as? NSCoding {
                    codable.encode(with: aCoder)
                }
            }
        }
    }
    
    public static var supportsSecureCoding: Bool {
        return true
    }
    
    open override func copy() -> Any {
        return copy(with: nil)
    }
    
    open func copy(with zone: NSZone? = nil) -> Any {
        if type(of: self) === NSArray.self {
            // return self for immutable type
            return self
        } else if type(of: self) === NSMutableArray.self {
            let array = NSArray()
            array._storage = self._storage
            return array
        }
        return NSArray(array: self.allObjects)
    }
    
    open override func mutableCopy() -> Any {
        return mutableCopy(with: nil)
    }
    
    open func mutableCopy(with zone: NSZone? = nil) -> Any {
        if type(of: self) === NSArray.self || type(of: self) === NSMutableArray.self {
            // always create and return an NSMutableArray
            let mutableArray = NSMutableArray()
            mutableArray._storage = self._storage
            return mutableArray
        }
        return NSMutableArray(array: self.allObjects)
    }

    public convenience init(object anObject: AnyObject) {
        self.init(array: [anObject])
    }
    
    public convenience init(array: [AnyObject]) {
        self.init(array: array, copyItems: false)
    }
    
    public convenience init(array: [AnyObject], copyItems: Bool) {
        let optionalArray : [AnyObject?] =
            copyItems ?
                array.map { return Optional<AnyObject>(($0 as! NSObject).copy() as! NSObject) } :
                array.map { return Optional<AnyObject>($0) }
        
        // This would have been nice, but "initializer delegation cannot be nested in another expression"
//        optionalArray.withUnsafeBufferPointer { ptr in
//            self.init(objects: ptr.baseAddress, count: array.count)
//        }
        let cnt = array.count
        let buffer = UnsafeMutablePointer<AnyObject?>.allocate(capacity: cnt)
        buffer.initialize(from: optionalArray)
        self.init(objects: buffer, count: cnt)
        buffer.deinitialize(count: cnt)
        buffer.deallocate(capacity: cnt)
    }

    open override func isEqual(_ object: AnyObject?) -> Bool {
        guard let otherObject = object, otherObject is NSArray else {
            return false
        }
        let otherArray = otherObject as! NSArray
        return self.isEqual(to: otherArray.bridge())
    }

    open override var hash: Int {
        return self.count
    }

    internal var allObjects: [AnyObject] {
        if type(of: self) === NSArray.self || type(of: self) === NSMutableArray.self {
            return _storage
        } else {
            return (0..<count).map { idx in
                return self[idx]
            }
        }
    }
    
    open func adding(_ anObject: AnyObject) -> [AnyObject] {
        return allObjects + [anObject]
    }
    
    open func addingObjects(from otherArray: [AnyObject]) -> [AnyObject] {
        return allObjects + otherArray
    }
    
    open func componentsJoined(by separator: String) -> String {
        // make certain to call NSObject's description rather than asking the string interpolator for the swift description
        return bridge().map() { ($0 as! NSObject).description }.joined(separator: separator)
    }

    open func contains(_ anObject: AnyObject) -> Bool {
        let other = anObject as! NSObject

        for idx in 0..<count {
            let obj = self[idx] as! NSObject

            if obj === other || obj.isEqual(other) {
                return true
            }
        }
        return false
    }
    
    open func description(withLocale locale: Locale?) -> String { return description(withLocale: locale, indent: 0) }
    open func description(withLocale locale: Locale?, indent level: Int) -> String {
        var descriptions = [String]()
        let cnt = count
        for idx in 0..<cnt {
            let obj = self[idx] as! NSObject
            if let string = obj as? NSString {
                descriptions.append(string._swiftObject)
            } else if let array = obj as? NSArray {
                descriptions.append(array.description(withLocale: locale, indent: level + 1))
            } else if let dict = obj as? NSDictionary {
                descriptions.append(dict.description(withLocale: locale, indent: level + 1))
            } else {
                descriptions.append(obj.description)
            }
        }
        var indent = ""
        for _ in 0..<level {
            indent += "    "
        }
        var result = indent + "(\n"
        for idx in 0..<cnt {
            result += indent + "    " + descriptions[idx]
            if idx + 1 < cnt {
                result += ",\n"
            } else {
                result += "\n"
            }
        }
        result += indent + ")"
        return result
    }
    
    open func firstObjectCommon(with otherArray: [AnyObject]) -> AnyObject? {
        let set = NSSet(array: otherArray)

        for idx in 0..<count {
            let item = self[idx]
            if set.contains(item) {
                return item
            }
        }
        return nil
    }

    internal func getObjects(_ objects: inout [AnyObject], range: NSRange) {
        objects.reserveCapacity(objects.count + range.length)

        if type(of: self) === NSArray.self || type(of: self) === NSMutableArray.self {
            objects += _storage[range.toRange()!]
            return
        }
        
        
        
        objects += range.toCountableRange()!.map { self[$0] }
    }
    
    open func index(of anObject: AnyObject) -> Int {
        for idx in 0..<count {
            let obj = object(at: idx) as! NSObject
            if anObject === obj || obj.isEqual(anObject) {
                return idx
            }
        }
        return NSNotFound
    }
    
    open func index(of anObject: AnyObject, in range: NSRange) -> Int {
        for idx in 0..<range.length {
            let obj = object(at: idx + range.location) as! NSObject
            if anObject === obj || obj.isEqual(anObject) {
                return idx
            }
        }
        return NSNotFound
    }
    
    open func indexOfObjectIdentical(to anObject: AnyObject) -> Int {
        for idx in 0..<count {
            let obj = object(at: idx) as! NSObject
            if anObject === obj {
                return idx
            }
        }
        return NSNotFound
    }
    
    open func indexOfObjectIdentical(to anObject: AnyObject, in range: NSRange) -> Int {
        for idx in 0..<range.length {
            let obj = object(at: idx + range.location) as! NSObject
            if anObject === obj {
                return idx
            }
        }
        return NSNotFound
    }
    
    open func isEqual(to otherArray: [AnyObject]) -> Bool {
        if count != otherArray.count {
            return false
        }
        
        for idx in 0..<count {
            let obj1 = object(at: idx) as! NSObject
            let obj2 = otherArray[idx] as! NSObject
            if obj1 === obj2 {
                continue
            }
            if !obj1.isEqual(obj2) {
                return false
            }
        }
        
        return true
    }

    open var firstObject: AnyObject? {
        if count > 0 {
            return object(at: 0)
        } else {
            return nil
        }
    }
    
    open var lastObject: AnyObject? {
        if count > 0 {
            return object(at: count - 1)
        } else {
            return nil
        }
    }
    
    public struct Iterator : IteratorProtocol {
        // TODO: Detect mutations
        // TODO: Use IndexingGenerator instead?
        let array : NSArray
        let sentinel : Int
        let reverse : Bool
        var idx : Int
        public mutating func next() -> AnyObject? {
            guard idx != sentinel else {
                return nil
            }
            let result = array.object(at: reverse ? idx - 1 : idx)
            idx += reverse ? -1 : 1
            return result
        }
        init(_ array : NSArray, reverse : Bool = false) {
            self.array = array
            self.sentinel = reverse ? 0 : array.count
            self.idx = reverse ? array.count : 0
            self.reverse = reverse
        }
    }
    open func objectEnumerator() -> NSEnumerator {
        return NSGeneratorEnumerator(Iterator(self))
    }
    
    open func reverseObjectEnumerator() -> NSEnumerator {
        return NSGeneratorEnumerator(Iterator(self, reverse: true))
    }
    
    /*@NSCopying*/ open var sortedArrayHint: Data {
        let size = count
        let buffer = UnsafeMutablePointer<Int32>.allocate(capacity: size)
        for idx in 0..<count {
            let item = object(at: idx) as! NSObject
            let hash = item.hash
            buffer.advanced(by: idx).pointee = Int32(hash).littleEndian
        }
        return Data(bytesNoCopy: unsafeBitCast(buffer, to: UnsafeMutablePointer<UInt8>.self), count: count * MemoryLayout<Int>.size, deallocator: .custom({ _ in
            buffer.deallocate(capacity: size)
            buffer.deinitialize(count: size)
        }))
    }
    
    open func sortedArray(_ comparator: @convention(c) (AnyObject, AnyObject, UnsafeMutableRawPointer?) -> Int, context: UnsafeMutableRawPointer?) -> [AnyObject] {
        return sortedArray([]) { lhs, rhs in
            return ComparisonResult(rawValue: comparator(lhs, rhs, context))!
        }
    }
    
    open func sortedArray(_ comparator: @convention(c) (AnyObject, AnyObject, UnsafeMutableRawPointer?) -> Int, context: UnsafeMutableRawPointer?, hint: Data?) -> [AnyObject] {
        return sortedArray([]) { lhs, rhs in
            return ComparisonResult(rawValue: comparator(lhs, rhs, context))!
        }
    }

    open func subarray(with range: NSRange) -> [AnyObject] {
        if range.length == 0 {
            return []
        }
        var objects = [AnyObject]()
        getObjects(&objects, range: range)
        return objects
    }
    
    open func write(toFile path: String, atomically useAuxiliaryFile: Bool) -> Bool { NSUnimplemented() }
    open func write(to url: URL, atomically: Bool) -> Bool { NSUnimplemented() }
    
    open func objects(at indexes: IndexSet) -> [AnyObject] {
        var objs = [AnyObject]()
        indexes.rangeView.forEach {
            objs.append(contentsOf: self.subarray(with: NSRange(location: $0.lowerBound, length: $0.upperBound - $0.lowerBound)))
        }
        
        return objs
    }
    
    open subscript (idx: Int) -> AnyObject {
        guard idx < count && idx >= 0 else {
            fatalError("\(self): Index out of bounds")
        }
        
        return object(at: idx)
    }
    
    public func enumerateObjects(_ block: (AnyObject, Int, UnsafeMutablePointer<ObjCBool>) -> Void) {
        self.enumerateObjects([], using: block)
    }
    public func enumerateObjects(_ opts: NSEnumerationOptions = [], using block: (AnyObject, Int, UnsafeMutablePointer<ObjCBool>) -> Swift.Void) {
<<<<<<< HEAD
        self.enumerateObjects(at: IndexSet(indexesIn: NSMakeRange(0, count)), options: opts, using: block)
=======
        self.enumerateObjects(at: IndexSet(integersIn: 0..<count), options: opts, using: block)
>>>>>>> 87df5e0d
    }
    public func enumerateObjects(at s: IndexSet, options opts: NSEnumerationOptions = [], using block: (AnyObject, Int, UnsafeMutablePointer<ObjCBool>) -> Void) {
        guard !opts.contains(.concurrent) else {
            NSUnimplemented()
        }
        s._bridgeToObjectiveC().enumerate(options: opts) { (idx, stop) in
            block(self.object(at: idx), idx, stop)
        }
    }
    
    open func indexOfObject(passingTest predicate: (AnyObject, Int, UnsafeMutablePointer<ObjCBool>) -> Bool) -> Int {
        return indexOfObject([], passingTest: predicate)
    }
    open func indexOfObject(_ opts: NSEnumerationOptions = [], passingTest predicate: (AnyObject, Int, UnsafeMutablePointer<ObjCBool>) -> Bool) -> Int {
<<<<<<< HEAD
        return indexOfObject(at: IndexSet(indexesIn: NSMakeRange(0, count)), options: opts, passingTest: predicate)
=======
        return indexOfObject(at: IndexSet(integersIn: 0..<count), options: opts, passingTest: predicate)
>>>>>>> 87df5e0d
    }
    open func indexOfObject(at s: IndexSet, options opts: NSEnumerationOptions = [], passingTest predicate: (AnyObject, Int, UnsafeMutablePointer<ObjCBool>) -> Bool) -> Int {
        var result = NSNotFound
        enumerateObjects(at: s, options: opts) { (obj, idx, stop) -> Void in
            if predicate(obj, idx, stop) {
                result = idx
                stop.pointee = true
            }
        }
        return result
    }
    
    open func indexesOfObjects(passingTest predicate: (AnyObject, Int, UnsafeMutablePointer<ObjCBool>) -> Bool) -> IndexSet {
        return indexesOfObjects([], passingTest: predicate)
    }
    open func indexesOfObjects(_ opts: NSEnumerationOptions = [], passingTest predicate: (AnyObject, Int, UnsafeMutablePointer<ObjCBool>) -> Bool) -> IndexSet {
<<<<<<< HEAD
        return indexesOfObjects(at: IndexSet(indexesIn: NSMakeRange(0, count)), options: opts, passingTest: predicate)
=======
        return indexesOfObjects(at: IndexSet(integersIn: 0..<count), options: opts, passingTest: predicate)
>>>>>>> 87df5e0d
    }
    open func indexesOfObjects(at s: IndexSet, options opts: NSEnumerationOptions = [], passingTest predicate: (AnyObject, Int, UnsafeMutablePointer<ObjCBool>) -> Bool) -> IndexSet {
        var result = IndexSet()
        enumerateObjects(at: s, options: opts) { (obj, idx, stop) in
            if predicate(obj, idx, stop) {
                result.insert(idx)
            }
        }
        return result
    }

    internal func sortedArrayFromRange(_ range: NSRange, options: SortOptions, usingComparator cmptr: (AnyObject, AnyObject) -> ComparisonResult) -> [AnyObject] {
        // The sort options are not available. We use the Array's sorting algorithm. It is not stable neither concurrent.
        guard options.isEmpty else {
            NSUnimplemented()
        }

        let count = self.count
        if range.length == 0 || count == 0 {
            return []
        }

        let swiftRange = range.toRange()!
        return allObjects[swiftRange].sorted { lhs, rhs in
            return cmptr(lhs, rhs) == .orderedAscending
        }
    }
    
    open func sortedArray(comparator cmptr: (AnyObject, AnyObject) -> ComparisonResult) -> [AnyObject] {
        return sortedArrayFromRange(NSMakeRange(0, count), options: [], usingComparator: cmptr)
    }

    open func sortedArray(_ opts: SortOptions = [], usingComparator cmptr: (AnyObject, AnyObject) -> ComparisonResult) -> [AnyObject] {
        return sortedArrayFromRange(NSMakeRange(0, count), options: opts, usingComparator: cmptr)
    }

    open func index(of obj: AnyObject, inSortedRange r: NSRange, options opts: NSBinarySearchingOptions = [], usingComparator cmp: (AnyObject, AnyObject) -> ComparisonResult) -> Int {
        let lastIndex = r.location + r.length - 1
        
        // argument validation
        guard lastIndex < count else {
            let bounds = count == 0 ? "for empty array" : "[0 .. \(count - 1)]"
            NSInvalidArgument("range \(r) extends beyond bounds \(bounds)")
        }
        
        if opts.contains(.FirstEqual) && opts.contains(.LastEqual) {
            NSInvalidArgument("both NSBinarySearching.FirstEqual and NSBinarySearching.LastEqual options cannot be specified")
        }
        
        let searchForInsertionIndex = opts.contains(.InsertionIndex)
        
        // fringe cases
        if r.length == 0 {
            return  searchForInsertionIndex ? r.location : NSNotFound
        }
        
        let leastObj = object(at: r.location)
        if cmp(obj, leastObj) == .orderedAscending {
            return searchForInsertionIndex ? r.location : NSNotFound
        }
        
        let greatestObj = object(at: lastIndex)
        if cmp(obj, greatestObj) == .orderedDescending {
            return searchForInsertionIndex ? lastIndex + 1 : NSNotFound
        }
        
        // common processing
        let firstEqual = opts.contains(.FirstEqual)
        let lastEqual = opts.contains(.LastEqual)
        let anyEqual = !(firstEqual || lastEqual)
        
        var result = NSNotFound
        var indexOfLeastGreaterThanObj = NSNotFound
        var start = r.location
        var end = lastIndex
        
        loop: while start <= end {
            let middle = start + (end - start) / 2
            let item = object(at: middle)
            
            switch cmp(item, obj) {
                
            case .orderedSame where anyEqual:
                result = middle
                break loop
                
            case .orderedSame where lastEqual:
                result = middle
                fallthrough
                
            case .orderedAscending:
                start = middle + 1
                
            case .orderedSame where firstEqual:
                result = middle
                fallthrough
                
            case .orderedDescending:
                indexOfLeastGreaterThanObj = middle
                end = middle - 1
                
            default:
                fatalError("Implementation error.")
            }
        }
        
        if !searchForInsertionIndex {
            return result
        }
        
        if result == NSNotFound {
            return indexOfLeastGreaterThanObj
        }
        
        return lastEqual ? result + 1 : result
    }
    
    
    
    public convenience init?(contentsOfFile path: String) { NSUnimplemented() }
    public convenience init?(contentsOfURL url: URL) { NSUnimplemented() }
    
    override open var _cfTypeID: CFTypeID {
        return CFArrayGetTypeID()
    }
}

extension NSArray : _CFBridgable, _SwiftBridgable {
    internal var _cfObject: CFArray { return unsafeBitCast(self, to: CFArray.self) }
    internal var _swiftObject: [AnyObject] {
        var array: [AnyObject]?
        Array._forceBridgeFromObject(self, result: &array)
        return array!
    }
}

extension NSMutableArray {
    internal var _cfMutableObject: CFMutableArray { return unsafeBitCast(self, to: CFMutableArray.self) }
}

extension CFArray : _NSBridgable, _SwiftBridgable {
    internal var _nsObject: NSArray { return unsafeBitCast(self, to: NSArray.self) }
    internal var _swiftObject: Array<AnyObject> { return _nsObject._swiftObject }
}

extension CFArray {
    /// Bridge something returned from CF to an Array<T>. Useful when we already know that a CFArray contains objects that are toll-free bridged with Swift objects, e.g. CFArray<CFURLRef>.
    /// - Note: This bridging operation is unfortunately still O(n), but it only traverses the NSArray once, creating the Swift array and casting at the same time.
    func _unsafeTypedBridge<T : _CFBridgable>() -> Array<T> {
        var result = Array<T>()
        let count = CFArrayGetCount(self)
        result.reserveCapacity(count)
        for i in 0..<count {
            result.append(unsafeBitCast(CFArrayGetValueAtIndex(self, i), to: T.self))
        }
        return result
    }
}

extension Array : _NSBridgable, _CFBridgable {
    internal var _nsObject: NSArray { return _bridgeToObject() }
    internal var _cfObject: CFArray { return _nsObject._cfObject }
}

public struct NSBinarySearchingOptions : OptionSet {
    public let rawValue : UInt
    public init(rawValue: UInt) { self.rawValue = rawValue }
    
    public static let FirstEqual = NSBinarySearchingOptions(rawValue: 1 << 8)
    public static let LastEqual = NSBinarySearchingOptions(rawValue: 1 << 9)
    public static let InsertionIndex = NSBinarySearchingOptions(rawValue: 1 << 10)
}

open class NSMutableArray : NSArray {
    
    open func add(_ anObject: AnyObject) {
        insert(anObject, at: count)
    }
    
    open func insert(_ anObject: AnyObject, at index: Int) {
        guard type(of: self) === NSMutableArray.self else {
            NSRequiresConcreteImplementation()
        }
        _storage.insert(anObject, at: index)
    }
    
    open func removeLastObject() {
        if count > 0 {
            removeObject(at: count - 1)
        }
    }
    
    open func removeObject(at index: Int) {
        guard type(of: self) === NSMutableArray.self else {
            NSRequiresConcreteImplementation()
        }
        _storage.remove(at: index)
    }
    
    open func replaceObject(at index: Int, with anObject: AnyObject) {
        guard type(of: self) === NSMutableArray.self else {
            NSRequiresConcreteImplementation()
        }
        let min = index
        let max = index + 1
        _storage.replaceSubrange(min..<max, with: [anObject])
    }
    
    public convenience init() {
        self.init(capacity: 0)
    }
    
    public init(capacity numItems: Int) {
        super.init(objects: [], count: 0)

        if type(of: self) === NSMutableArray.self {
            _storage.reserveCapacity(numItems)
        }
    }
    
    public required convenience init(objects: UnsafePointer<AnyObject?>, count cnt: Int) {
        self.init(capacity: cnt)
        for idx in 0..<cnt {
            _storage.append(objects[idx]!)
        }
    }
    
    open override subscript (idx: Int) -> AnyObject {
        get {
            return object(at: idx)
        }
        set(newObject) {
            self.replaceObject(at: idx, with: newObject)
        }
    }
    
    open func addObjectsFromArray(_ otherArray: [AnyObject]) {
        if type(of: self) === NSMutableArray.self {
            _storage += otherArray
        } else {
            for obj in otherArray {
                add(obj)
            }
        }
    }
    
    open func exchangeObject(at idx1: Int, withObjectAt idx2: Int) {
        if type(of: self) === NSMutableArray.self {
            swap(&_storage[idx1], &_storage[idx2])
        } else {
            NSUnimplemented()
        }
    }
    
    open func removeAllObjects() {
        if type(of: self) === NSMutableArray.self {
            _storage.removeAll()
        } else {
            while count > 0 {
                removeObject(at: 0)
            }
        }
    }
    
    open func removeObject(_ anObject: AnyObject, inRange range: NSRange) {
        let idx = index(of: anObject, in: range)
        if idx != NSNotFound {
            removeObject(at: idx)
        }
    }
    
    open func removeObject(_ anObject: AnyObject) {
        let idx = index(of: anObject)
        if idx != NSNotFound {
            removeObject(at: idx)
        }
    }
    
    open func removeObjectIdenticalTo(_ anObject: AnyObject, inRange range: NSRange) {
        let idx = indexOfObjectIdentical(to: anObject, in: range)
        if idx != NSNotFound {
            removeObject(at: idx)
        }
    }
    
    open func removeObjectIdenticalTo(_ anObject: AnyObject) {
        let idx = indexOfObjectIdentical(to: anObject)
        if idx != NSNotFound {
            removeObject(at: idx)
        }
    }
    
    open func removeObjects(in otherArray: [AnyObject]) {
        let set = NSSet(array : otherArray)
        for idx in (0..<count).reversed() {
            if set.contains(object(at: idx)) {
                removeObject(at: idx)
            }
        }
    }
    
    open func removeObjects(in range: NSRange) {
        if type(of: self) === NSMutableArray.self {
            _storage.removeSubrange(range.toRange()!)
        } else {
            for idx in range.toCountableRange()!.reversed() {
                removeObject(at: idx)
            }
        }
    }
    open func replaceObjects(in range: NSRange, withObjectsFrom otherArray: [AnyObject], range otherRange: NSRange) {
        var list = [AnyObject]()
        otherArray.bridge().getObjects(&list, range:otherRange)
        replaceObjectsInRange(range, withObjectsFromArray:list)
    }
    
    open func replaceObjectsInRange(_ range: NSRange, withObjectsFromArray otherArray: [AnyObject]) {
        if type(of: self) === NSMutableArray.self {
            _storage.reserveCapacity(count - range.length + otherArray.count)
            for idx in 0..<range.length {
                _storage[idx + range.location] = otherArray[idx]
            }
            for idx in range.length..<otherArray.count {
                _storage.insert(otherArray[idx], at: idx + range.location)
            }
        } else {
            NSUnimplemented()
        }
    }
    
    open func setArray(_ otherArray: [AnyObject]) {
        if type(of: self) === NSMutableArray.self {
            _storage = otherArray
        } else {
            replaceObjectsInRange(NSMakeRange(0, count), withObjectsFromArray: otherArray)
        }
    }
    
    open func insertObjects(_ objects: [AnyObject], atIndexes indexes: IndexSet) {
        precondition(objects.count == indexes.count)
        
        if type(of: self) === NSMutableArray.self {
            _storage.reserveCapacity(count + indexes.count)
        }

        var objectIdx = 0
        for insertionIndex in indexes {
            self.insert(objects[objectIdx], at: insertionIndex)
            objectIdx += 1
        }
    }
    
    open func removeObjectsAtIndexes(_ indexes: IndexSet) {
        for range in indexes.rangeView.reversed() {
            self.removeObjects(in: NSMakeRange(range.lowerBound, range.upperBound - range.lowerBound))
        }
    }
    
    open func replaceObjectsAtIndexes(_ indexes: IndexSet, withObjects objects: [AnyObject]) {
        var objectIndex = 0
        for countedRange in indexes.rangeView {
            let range = NSMakeRange(countedRange.lowerBound, countedRange.upperBound - countedRange.lowerBound)
            let subObjects = objects[objectIndex..<objectIndex + range.length]
            self.replaceObjectsInRange(range, withObjectsFromArray: Array(subObjects))
            objectIndex += range.length
        }
    }

    open func sortUsingFunction(_ compare: @convention(c) (AnyObject, AnyObject, UnsafeMutableRawPointer?) -> Int, context: UnsafeMutableRawPointer?) {
        self.setArray(self.sortedArray(compare, context: context))
    }

    open func sortUsingComparator(_ cmptr: Comparator) {
        self.sortWithOptions([], usingComparator: cmptr)
    }

    open func sortWithOptions(_ opts: SortOptions, usingComparator cmptr: Comparator) {
        self.setArray(self.sortedArray(opts, usingComparator: cmptr))
    }
    
    public convenience init?(contentsOfFile path: String) { NSUnimplemented() }
    public convenience init?(contentsOfURL url: URL) { NSUnimplemented() }
}

extension NSArray : Sequence {
    final public func makeIterator() -> Iterator {
        return Iterator(self)
    }
}

extension Array : Bridgeable {
    public func bridge() -> NSArray { return _nsObject }
}

extension NSArray : Bridgeable {
    public func bridge() -> Array<AnyObject> { return _swiftObject }
}<|MERGE_RESOLUTION|>--- conflicted
+++ resolved
@@ -435,11 +435,7 @@
         self.enumerateObjects([], using: block)
     }
     public func enumerateObjects(_ opts: NSEnumerationOptions = [], using block: (AnyObject, Int, UnsafeMutablePointer<ObjCBool>) -> Swift.Void) {
-<<<<<<< HEAD
-        self.enumerateObjects(at: IndexSet(indexesIn: NSMakeRange(0, count)), options: opts, using: block)
-=======
         self.enumerateObjects(at: IndexSet(integersIn: 0..<count), options: opts, using: block)
->>>>>>> 87df5e0d
     }
     public func enumerateObjects(at s: IndexSet, options opts: NSEnumerationOptions = [], using block: (AnyObject, Int, UnsafeMutablePointer<ObjCBool>) -> Void) {
         guard !opts.contains(.concurrent) else {
@@ -454,11 +450,7 @@
         return indexOfObject([], passingTest: predicate)
     }
     open func indexOfObject(_ opts: NSEnumerationOptions = [], passingTest predicate: (AnyObject, Int, UnsafeMutablePointer<ObjCBool>) -> Bool) -> Int {
-<<<<<<< HEAD
-        return indexOfObject(at: IndexSet(indexesIn: NSMakeRange(0, count)), options: opts, passingTest: predicate)
-=======
         return indexOfObject(at: IndexSet(integersIn: 0..<count), options: opts, passingTest: predicate)
->>>>>>> 87df5e0d
     }
     open func indexOfObject(at s: IndexSet, options opts: NSEnumerationOptions = [], passingTest predicate: (AnyObject, Int, UnsafeMutablePointer<ObjCBool>) -> Bool) -> Int {
         var result = NSNotFound
@@ -475,11 +467,7 @@
         return indexesOfObjects([], passingTest: predicate)
     }
     open func indexesOfObjects(_ opts: NSEnumerationOptions = [], passingTest predicate: (AnyObject, Int, UnsafeMutablePointer<ObjCBool>) -> Bool) -> IndexSet {
-<<<<<<< HEAD
-        return indexesOfObjects(at: IndexSet(indexesIn: NSMakeRange(0, count)), options: opts, passingTest: predicate)
-=======
         return indexesOfObjects(at: IndexSet(integersIn: 0..<count), options: opts, passingTest: predicate)
->>>>>>> 87df5e0d
     }
     open func indexesOfObjects(at s: IndexSet, options opts: NSEnumerationOptions = [], passingTest predicate: (AnyObject, Int, UnsafeMutablePointer<ObjCBool>) -> Bool) -> IndexSet {
         var result = IndexSet()
