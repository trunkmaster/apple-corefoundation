// This source file is part of the Swift.org open source project
//
// Copyright (c) 2014 - 2015 Apple Inc. and the Swift project authors
// Licensed under Apache License v2.0 with Runtime Library Exception
//
// See http://swift.org/LICENSE.txt for license information
// See http://swift.org/CONTRIBUTORS.txt for the list of Swift project authors
//


import CoreFoundation

public typealias unichar = UInt16

extension unichar : UnicodeScalarLiteralConvertible {
    public typealias UnicodeScalarLiteralType = UnicodeScalar
    
    public init(unicodeScalarLiteral scalar: UnicodeScalar) {
        self.init(scalar.value)
    }
}

#if os(OSX) || os(iOS)
internal let kCFStringEncodingMacRoman =  CFStringBuiltInEncodings.MacRoman.rawValue
internal let kCFStringEncodingWindowsLatin1 =  CFStringBuiltInEncodings.WindowsLatin1.rawValue
internal let kCFStringEncodingISOLatin1 =  CFStringBuiltInEncodings.ISOLatin1.rawValue
internal let kCFStringEncodingNextStepLatin =  CFStringBuiltInEncodings.NextStepLatin.rawValue
internal let kCFStringEncodingASCII =  CFStringBuiltInEncodings.ASCII.rawValue
internal let kCFStringEncodingUnicode =  CFStringBuiltInEncodings.Unicode.rawValue
internal let kCFStringEncodingUTF8 =  CFStringBuiltInEncodings.UTF8.rawValue
internal let kCFStringEncodingNonLossyASCII =  CFStringBuiltInEncodings.NonLossyASCII.rawValue
internal let kCFStringEncodingUTF16 = CFStringBuiltInEncodings.UTF16.rawValue
internal let kCFStringEncodingUTF16BE =  CFStringBuiltInEncodings.UTF16BE.rawValue
internal let kCFStringEncodingUTF16LE =  CFStringBuiltInEncodings.UTF16LE.rawValue
internal let kCFStringEncodingUTF32 =  CFStringBuiltInEncodings.UTF32.rawValue
internal let kCFStringEncodingUTF32BE =  CFStringBuiltInEncodings.UTF32BE.rawValue
internal let kCFStringEncodingUTF32LE =  CFStringBuiltInEncodings.UTF32LE.rawValue

internal let kCFStringGraphemeCluster = CFStringCharacterClusterType.GraphemeCluster
internal let kCFStringComposedCharacterCluster = CFStringCharacterClusterType.ComposedCharacterCluster
internal let kCFStringCursorMovementCluster = CFStringCharacterClusterType.CursorMovementCluster
internal let kCFStringBackwardDeletionCluster = CFStringCharacterClusterType.BackwardDeletionCluster

internal let kCFStringNormalizationFormD = CFStringNormalizationForm.D
internal let kCFStringNormalizationFormKD = CFStringNormalizationForm.KD
internal let kCFStringNormalizationFormC = CFStringNormalizationForm.C
internal let kCFStringNormalizationFormKC = CFStringNormalizationForm.KC
    
#endif

public struct NSStringEncodingConversionOptions : OptionSetType {
    public let rawValue : UInt
    public init(rawValue: UInt) { self.rawValue = rawValue }
    
    public static let AllowLossy = NSStringEncodingConversionOptions(rawValue: 1)
    public static let ExternalRepresentation = NSStringEncodingConversionOptions(rawValue: 2)
    internal static let FailOnPartialEncodingConversion = NSStringEncodingConversionOptions(rawValue: 1 << 20)
}

public struct NSStringEnumerationOptions : OptionSetType {
    public let rawValue : UInt
    public init(rawValue: UInt) { self.rawValue = rawValue }
    
    public static let ByLines = NSStringEnumerationOptions(rawValue: 0)
    public static let ByParagraphs = NSStringEnumerationOptions(rawValue: 1)
    public static let ByComposedCharacterSequences = NSStringEnumerationOptions(rawValue: 2)
    public static let ByWords = NSStringEnumerationOptions(rawValue: 3)
    public static let BySentences = NSStringEnumerationOptions(rawValue: 4)
    public static let Reverse = NSStringEnumerationOptions(rawValue: 1 << 8)
    public static let SubstringNotRequired = NSStringEnumerationOptions(rawValue: 1 << 9)
    public static let Localized = NSStringEnumerationOptions(rawValue: 1 << 10)
    
    internal static let ForceFullTokens = NSStringEnumerationOptions(rawValue: 1 << 20)
}

extension String : _ObjectTypeBridgeable {
    public func _bridgeToObject() -> NSString {
        return NSString(self)
    }
    
    public static func _forceBridgeFromObject(x: NSString, inout result: String?) {
        if x.dynamicType == NSString.self || x.dynamicType == NSMutableString.self {
            result = x._storage
        } else if x.dynamicType == _NSCFString.self {
            let cf = unsafeBitCast(x, CFStringRef.self)
            let str = CFStringGetCStringPtr(cf, CFStringEncoding(kCFStringEncodingUTF8))
            if str != nil {
                result = String.fromCString(str)
            } else {
                let length = CFStringGetLength(cf)
                let buffer = UnsafeMutablePointer<UniChar>.alloc(length)
                CFStringGetCharacters(cf, CFRangeMake(0, length), buffer)
                
                let str = String._fromCodeUnitSequence(UTF16.self, input: UnsafeBufferPointer(start: buffer, count: length))
                buffer.destroy(length)
                buffer.dealloc(length)
                result = str
            }
        } else if x.dynamicType == _NSCFConstantString.self {
            let conststr = unsafeBitCast(x, _NSCFConstantString.self)
            let str = String._fromCodeUnitSequence(UTF8.self, input: UnsafeBufferPointer(start: conststr._ptr, count: Int(conststr._length)))
            result = str
        } else {
            let len = x.length
            var characters = [unichar](count: len, repeatedValue: 0)
            result = characters.withUnsafeMutableBufferPointer() { (inout buffer: UnsafeMutableBufferPointer<unichar>) -> String? in
                x.getCharacters(buffer.baseAddress, range: NSMakeRange(0, len))
                return String._fromCodeUnitSequence(UTF16.self, input: buffer)
            }
        }
    }
    
    public static func _conditionallyBridgeFromObject(x: NSString, inout result: String?) -> Bool {
        self._forceBridgeFromObject(x, result: &result)
        return result != nil
    }
}

public struct NSStringCompareOptions : OptionSetType {
    public let rawValue : UInt
    public init(rawValue: UInt) { self.rawValue = rawValue }
    
    public static let CaseInsensitiveSearch = NSStringCompareOptions(rawValue: 1)
    public static let LiteralSearch = NSStringCompareOptions(rawValue: 2)
    public static let BackwardsSearch = NSStringCompareOptions(rawValue: 4)
    public static let AnchoredSearch = NSStringCompareOptions(rawValue: 8)
    public static let NumericSearch = NSStringCompareOptions(rawValue: 64)
    public static let DiacriticInsensitiveSearch = NSStringCompareOptions(rawValue: 128)
    public static let WidthInsensitiveSearch = NSStringCompareOptions(rawValue: 256)
    public static let ForcedOrderingSearch = NSStringCompareOptions(rawValue: 512)
    public static let RegularExpressionSearch = NSStringCompareOptions(rawValue: 1024)
    
    internal func _cfValue(fixLiteral: Bool = false) -> CFStringCompareFlags {
#if os(OSX) || os(iOS)
        return contains(.LiteralSearch) || !fixLiteral ? CFStringCompareFlags(rawValue: rawValue) : CFStringCompareFlags(rawValue: rawValue).union(.CompareNonliteral)
#else
        return contains(.LiteralSearch) || !fixLiteral ? CFStringCompareFlags(rawValue) : CFStringCompareFlags(rawValue) | UInt(kCFCompareNonliteral)
#endif
    }
}

internal func _createRegexForPattern(pattern: String, _ options: NSRegularExpressionOptions) -> NSRegularExpression? {
    struct local {
        static let __NSRegularExpressionCache: NSCache = {
            let cache = NSCache()
            cache.name = "NSRegularExpressionCache"
            cache.countLimit = 10
            return cache
        }()
    }
    let key = "\(options):\(pattern)"
    if let regex = local.__NSRegularExpressionCache.objectForKey(key._nsObject) {
        return (regex as! NSRegularExpression)
    }
    do {
        let regex = try NSRegularExpression(pattern: pattern, options: options)
        local.__NSRegularExpressionCache.setObject(regex, forKey: key._nsObject)
        return regex
    } catch {
        
    }
    
    return nil
}

internal func _bytesInEncoding(str: NSString, _ encoding: NSStringEncoding, _ fatalOnError: Bool, _ externalRep: Bool, _ lossy: Bool) -> UnsafePointer<Int8> {
    let theRange = NSMakeRange(0, str.length)
    var cLength = 0
    var used = 0
    var options: NSStringEncodingConversionOptions = []
    if externalRep {
        options.unionInPlace(.ExternalRepresentation)
    }
    if lossy {
        options.unionInPlace(.AllowLossy)
    }
    if !str.getBytes(nil, maxLength: Int.max - 1, usedLength: &cLength, encoding: encoding, options: options, range: theRange, remainingRange: nil) {
        if fatalOnError {
            fatalError("Conversion on encoding failed")
        }
        return nil
    }
    
    let buffer = malloc(cLength + 1)
    if !str.getBytes(buffer, maxLength: cLength, usedLength: &used, encoding: encoding, options: options, range: theRange, remainingRange: nil) {
        fatalError("Internal inconsistency; previously claimed getBytes returned success but failed with similar invocation")
    }
    
    UnsafeMutablePointer<Int8>(buffer).advancedBy(cLength).initialize(0)
    
    return UnsafePointer<Int8>(buffer) // leaked and should be autoreleased via a NSData backing but we cannot here
}

internal func isALineSeparatorTypeCharacter(ch: unichar) -> Bool {
    if ch > 0x0d && ch < 0x0085 { /* Quick test to cover most chars */
        return false
    }
    return ch == 0x0a || ch == 0x0d || ch == 0x0085 || ch == 0x2028 || ch == 0x2029
}

internal func isAParagraphSeparatorTypeCharacter(ch: unichar) -> Bool {
    if ch > 0x0d && ch < 0x2029 { /* Quick test to cover most chars */
        return false
    }
    return ch == 0x0a || ch == 0x0d || ch == 0x2029
}

public class NSString : NSObject, NSCopying, NSMutableCopying, NSSecureCoding, NSCoding {
    private let _cfinfo = _CFInfo(typeID: CFStringGetTypeID())
    internal var _storage: String
    
    public var length: Int {
        get {
            if self.dynamicType === NSString.self || self.dynamicType === NSMutableString.self {
                return _storage.utf16.count
            } else {
                NSRequiresConcreteImplementation()
            }
        }
    }
    
    public func characterAtIndex(index: Int) -> unichar {
        if self.dynamicType === NSString.self || self.dynamicType === NSMutableString.self {
            let start = _storage.utf16.startIndex
            return _storage.utf16[start.advancedBy(index)]
        } else {
            NSRequiresConcreteImplementation()
        }
    }
    
    public override convenience init() {
        let characters = Array<unichar>(count: 1, repeatedValue: 0)
        self.init(characters: characters, length: 0)
    }
    
    internal init(_ string: String) {
        _storage = string
    }
    
    public convenience required init?(coder aDecoder: NSCoder) {
        NSUnimplemented()
    }
    
    public func copyWithZone(zone: NSZone) -> AnyObject {
        return self
    }
    
    public func mutableCopyWithZone(zone: NSZone) -> AnyObject {
        if self.dynamicType === NSString.self || self.dynamicType === NSMutableString.self {
            let contents = _fastContents
            if contents != nil {
                return NSMutableString(characters: contents, length: length)
            }
        }
        let characters = UnsafeMutablePointer<unichar>.alloc(length)
        getCharacters(characters, range: NSMakeRange(0, length))
        let result = NSMutableString(characters: characters, length: length)
        characters.destroy()
        characters.dealloc(length)
        return result
    }
    
    public static func supportsSecureCoding() -> Bool {
        return true
    }
    
    public func encodeWithCoder(aCoder: NSCoder) {
        
    }
    
    public init(characters: UnsafePointer<unichar>, length: Int) {
        _storage = String._fromWellFormedCodeUnitSequence(UTF16.self, input: UnsafeBufferPointer(start: characters, count: length))
    }
    
    public required convenience init(unicodeScalarLiteral value: StaticString) {
        self.init(stringLiteral: value)
    }
    
    public required convenience init(extendedGraphemeClusterLiteral value: StaticString) {
        self.init(stringLiteral: value)
    }
    
    public required init(stringLiteral value: StaticString) {
        _storage = value.stringValue
    }
    
    internal var _fastCStringContents: UnsafePointer<Int8> {
        if self.dynamicType == NSString.self || self.dynamicType == NSMutableString.self {
            if _storage._core.isASCII {
                return unsafeBitCast(_storage._core.startASCII, UnsafePointer<Int8>.self)
            }
        }
        return nil
    }
    
    internal var _fastContents: UnsafePointer<UniChar> {
        if self.dynamicType == NSString.self || self.dynamicType == NSMutableString.self {
            if !_storage._core.isASCII {
                return unsafeBitCast(_storage._core.startUTF16, UnsafePointer<UniChar>.self)
            }
        }
        return nil
    }
    
    internal var _encodingCantBeStoredInEightBitCFString: Bool {
        if self.dynamicType == NSString.self || self.dynamicType == NSMutableString.self {
            return !_storage._core.isASCII
        }
        return false
    }
    
    override internal var _cfTypeID: CFTypeID {
        return CFStringGetTypeID()
    }
  
    public override func isEqual(object: AnyObject?) -> Bool {
        guard let string = (object as? NSString)?._swiftObject else { return false }
        return self.isEqualToString(string)
    }
    
    public override var description: String {
        return _swiftObject
    }
    
    public override var hash: Int {
        return Int(CFStringHashNSString(self._cfObject))
    }
}

extension NSString {
    public func getCharacters(buffer: UnsafeMutablePointer<unichar>, range: NSRange) {
        for idx in 0..<range.length {
            buffer[idx] = characterAtIndex(idx + range.location)
        }
    }
    
    public func substringFromIndex(from: Int) -> String {
        if self.dynamicType == NSString.self || self.dynamicType == NSMutableString.self {
            return String(_storage.utf16.suffixFrom(_storage.utf16.startIndex.advancedBy(from)))
        } else {
            return substringWithRange(NSMakeRange(from, length - from))
        }
    }
    
    public func substringToIndex(to: Int) -> String {
        if self.dynamicType == NSString.self || self.dynamicType == NSMutableString.self {
            return String(_storage.utf16.prefixUpTo(_storage.utf16.startIndex
            .advancedBy(to)))
        } else {
            return substringWithRange(NSMakeRange(0, to))
        }
    }
    
    public func substringWithRange(range: NSRange) -> String {
        if self.dynamicType == NSString.self || self.dynamicType == NSMutableString.self {
            let start = _storage.utf16.startIndex
            return String(_storage.utf16[Range<String.UTF16View.Index>(start: start.advancedBy(range.location), end: start.advancedBy(range.location + range.length))])
        } else {
            let buff = UnsafeMutablePointer<unichar>.alloc(range.length)
            getCharacters(buff, range: range)
            let result = String(buff)
            buff.destroy()
            buff.dealloc(range.length)
            return result
        }
    }
    
    public func compare(string: String) -> NSComparisonResult {
        return compare(string, options: [], range: NSMakeRange(0, length))
    }
    
    public func compare(string: String, options mask: NSStringCompareOptions) -> NSComparisonResult {
        return compare(string, options: mask, range: NSMakeRange(0, length))
    }
    
    public func compare(string: String, options mask: NSStringCompareOptions, range compareRange: NSRange) -> NSComparisonResult {
        return compare(string, options: mask, range: compareRange, locale: nil)
    }
    
    public func compare(string: String, options mask: NSStringCompareOptions, range compareRange: NSRange, locale: AnyObject?) -> NSComparisonResult {
        var res: CFComparisonResult
        if let loc = locale {
            res = CFStringCompareWithOptionsAndLocale(_cfObject, string._cfObject, CFRangeMake(compareRange.location, compareRange.length), mask._cfValue(true), (loc as! NSLocale)._cfObject)
        } else {
            res = CFStringCompareWithOptionsAndLocale(_cfObject, string._cfObject, CFRangeMake(compareRange.location, compareRange.length), mask._cfValue(true), nil)
        }
        return NSComparisonResult._fromCF(res)
    }
    
    public func caseInsensitiveCompare(string: String) -> NSComparisonResult {
        return compare(string, options: .CaseInsensitiveSearch, range: NSMakeRange(0, length))
    }
    
    public func localizedCompare(string: String) -> NSComparisonResult {
        return compare(string, options: [], range: NSMakeRange(0, length), locale: NSLocale.currentLocale())
    }
    
    public func localizedCaseInsensitiveCompare(string: String) -> NSComparisonResult {
        return compare(string, options: .CaseInsensitiveSearch, range: NSMakeRange(0, length), locale: NSLocale.currentLocale())
    }
    
    public func localizedStandardCompare(string: String) -> NSComparisonResult {
        return compare(string, options: [.CaseInsensitiveSearch, .NumericSearch, .WidthInsensitiveSearch, .ForcedOrderingSearch], range: NSMakeRange(0, length), locale: NSLocale.currentLocale())
    }
    
    public func isEqualToString(aString: String) -> Bool {
        if self.dynamicType == NSString.self || self.dynamicType == NSMutableString.self {
            return _storage == aString
        } else {
            return length == aString.length && compare(aString, options: .LiteralSearch, range: NSMakeRange(0, length)) == .OrderedSame
        }
    }
    
    public func hasPrefix(str: String) -> Bool {
        return rangeOfString(str, options: .AnchoredSearch, range: NSMakeRange(0, length)).location != NSNotFound
    }
    
    public func hasSuffix(str: String) -> Bool {
        return rangeOfString(str, options: [.AnchoredSearch, .BackwardsSearch], range: NSMakeRange(0, length)).location != NSNotFound
    }
    
    public func commonPrefixWithString(str: String, options mask: NSStringCompareOptions) -> String {
        var currentSubstring: CFMutableStringRef?
        let isLiteral = mask.contains(.LiteralSearch)
        var lastMatch = NSRange()
        let selfLen = length
        let otherLen = str.length
        var low = 0
        var high = selfLen
        var probe = (low + high) / 2
        if (probe > otherLen) {
            probe = otherLen // A little heuristic to avoid some extra work
        }
        if selfLen == 0 || otherLen == 0 {
            return ""
        }
        var numCharsBuffered = 0
        var arrayBuffer = [unichar](count: 100, repeatedValue: 0)
        let other = str._nsObject
        return arrayBuffer.withUnsafeMutablePointerOrAllocation(selfLen, fastpath: UnsafeMutablePointer<unichar>(_fastContents)) { (selfChars: UnsafeMutablePointer<unichar>) -> String in
            // Now do the binary search. Note that the probe value determines the length of the substring to check.
            while true {
                let range = NSMakeRange(0, isLiteral ? probe + 1 : NSMaxRange(rangeOfComposedCharacterSequenceAtIndex(probe))) // Extend the end of the composed char sequence
                if range.length > numCharsBuffered { // Buffer more characters if needed
                    getCharacters(selfChars, range: NSMakeRange(numCharsBuffered, range.length - numCharsBuffered))
                    numCharsBuffered = range.length
                }
                if currentSubstring == nil {
                    currentSubstring = CFStringCreateMutableWithExternalCharactersNoCopy(kCFAllocatorSystemDefault, selfChars, range.length, range.length, kCFAllocatorNull)
                } else {
                    CFStringSetExternalCharactersNoCopy(currentSubstring, selfChars, range.length, range.length)
                }
                if other.rangeOfString(currentSubstring!._swiftObject, options: mask.union(.AnchoredSearch), range: NSMakeRange(0, otherLen)).length != 0 { // Match
                    lastMatch = range
                    low = probe + 1
                } else {
                    high = probe
                }
                if low >= high {
                    break
                }
                probe = (low + high) / 2
            }
            return lastMatch.length != 0 ? substringWithRange(lastMatch) : ""
        }
    }
    
    public func containsString(str: String) -> Bool {
        return rangeOfString(str, options: [], range: NSMakeRange(0, length), locale: nil).location != NSNotFound
    }
    
    public func localizedCaseInsensitiveContainsString(str: String) -> Bool {
        return rangeOfString(str, options: .CaseInsensitiveSearch, range: NSMakeRange(0, length), locale: NSLocale.currentLocale()).location != NSNotFound
    }
    
    public func localizedStandardContainsString(str: String) -> Bool {
        return rangeOfString(str, options: [.CaseInsensitiveSearch, .DiacriticInsensitiveSearch], range: NSMakeRange(0, length), locale: NSLocale.currentLocale()).location != NSNotFound
    }
    
    public func localizedStandardRangeOfString(str: String) -> NSRange {
        return rangeOfString(str, options: [.CaseInsensitiveSearch, .DiacriticInsensitiveSearch], range: NSMakeRange(0, length), locale: NSLocale.currentLocale())
    }
    
    public func rangeOfString(searchString: String) -> NSRange {
        return rangeOfString(searchString, options: [], range: NSMakeRange(0, length), locale: nil)
    }
    
    public func rangeOfString(searchString: String, options mask: NSStringCompareOptions) -> NSRange {
        return rangeOfString(searchString, options: mask, range: NSMakeRange(0, length), locale: nil)
    }
    
    public func rangeOfString(searchString: String, options mask: NSStringCompareOptions, range searchRange: NSRange) -> NSRange {
        return rangeOfString(searchString, options: mask, range: searchRange, locale: nil)
    }
    
    internal func _rangeOfRegularExpressionPattern(regex pattern: String, options mask: NSStringCompareOptions, range searchRange: NSRange, locale: NSLocale?) -> NSRange {
        var matchedRange = NSMakeRange(NSNotFound, 0)
        let regexOptions: NSRegularExpressionOptions = mask.contains(.CaseInsensitiveSearch) ? .CaseInsensitive : []
        let matchingOptions: NSMatchingOptions = mask.contains(.AnchoredSearch) ? .Anchored : []
        if let regex = _createRegexForPattern(pattern, regexOptions) {
            matchedRange = regex.rangeOfFirstMatchInString(_swiftObject, options: matchingOptions, range: searchRange)
        }
        return matchedRange
    }
    
    public func rangeOfString(searchString: String, options mask: NSStringCompareOptions, range searchRange: NSRange, locale: NSLocale?) -> NSRange {
        let findStrLen = searchString.length
        let len = length
        
        precondition(searchRange.length <= len && searchRange.location <= len - searchRange.length, "Bounds Range {\(searchRange.location), \(searchRange.length)} out of bounds; string length \(len)")
        
        if mask.contains(.RegularExpressionSearch) {
            return _rangeOfRegularExpressionPattern(regex: searchString, options: mask, range:searchRange, locale: locale)
        }
        
        if searchRange.length == 0 || findStrLen == 0 { // ??? This last item can't be here for correct Unicode compares
            return NSMakeRange(NSNotFound, 0)
        }
        
        var result = CFRange()
        let res = withUnsafeMutablePointer(&result) { (rangep: UnsafeMutablePointer<CFRange>) -> Bool in
            if let loc = locale {
                return CFStringFindWithOptionsAndLocale(_cfObject, searchString._cfObject, CFRangeMake(searchRange.location, searchRange.length), mask._cfValue(true), loc._cfObject, rangep)
            } else {
                return CFStringFindWithOptionsAndLocale(_cfObject, searchString._cfObject, CFRangeMake(searchRange.location, searchRange.length), mask._cfValue(true), nil, rangep)
            }
        }
        if res {
            return NSMakeRange(result.location, result.length)
        } else {
            return NSMakeRange(NSNotFound, 0)
        }
    }
    
    public func rangeOfCharacterFromSet(searchSet: NSCharacterSet) -> NSRange {
        return rangeOfCharacterFromSet(searchSet, options: [], range: NSMakeRange(0, length))
    }
    
    public func rangeOfCharacterFromSet(searchSet: NSCharacterSet, options mask: NSStringCompareOptions) -> NSRange {
        return rangeOfCharacterFromSet(searchSet, options: mask, range: NSMakeRange(0, length))
    }
    
    public func rangeOfCharacterFromSet(searchSet: NSCharacterSet, options mask: NSStringCompareOptions, range searchRange: NSRange) -> NSRange {
        let len = length
        
        precondition(searchRange.length <= len && searchRange.location <= len - searchRange.length, "Bounds Range {\(searchRange.location), \(searchRange.length)} out of bounds; string length \(len)")
        
        var result = CFRange()
        let res = withUnsafeMutablePointer(&result) { (rangep: UnsafeMutablePointer<CFRange>) -> Bool in
            return CFStringFindCharacterFromSet(_cfObject, searchSet._cfObject, CFRangeMake(searchRange.location, searchRange.length), mask._cfValue(), rangep)
        }
        if res {
            return NSMakeRange(result.location, result.length)
        } else {
            return NSMakeRange(NSNotFound, 0)
        }
    }
    
    public func rangeOfComposedCharacterSequenceAtIndex(index: Int) -> NSRange {
        let range = CFStringGetRangeOfCharacterClusterAtIndex(_cfObject, index, kCFStringComposedCharacterCluster)
        return NSMakeRange(range.location, range.length)
    }
    
    public func rangeOfComposedCharacterSequencesForRange(range: NSRange) -> NSRange {
        let length = self.length
        var start: Int
        var end: Int
        if range.location == length {
            start = length
        } else {
            start = rangeOfComposedCharacterSequenceAtIndex(range.location).location
        }
        var endOfRange = NSMaxRange(range)
        if endOfRange == length {
            end = length
        } else {
            if range.length > 0 {
                endOfRange = endOfRange - 1 // We want 0-length range to be treated same as 1-length range.
            }
            end = NSMaxRange(rangeOfComposedCharacterSequenceAtIndex(endOfRange))
        }
        return NSMakeRange(start, end - start)
    }
    
    public func stringByAppendingString(aString: String) -> String {
        return _swiftObject + aString
    }
    
    public var doubleValue: Double {
        get {
            var start: Int = 0
            var result = 0.0
            _swiftObject.scan(NSCharacterSet.whitespaceCharacterSet(), locale: nil, locationToScanFrom: &start) { (value: Double) -> Void in
                result = value
            }
            return result
        }
    }
    
    public var floatValue: Float {
        get {
            var start: Int = 0
            var result: Float = 0.0
            _swiftObject.scan(NSCharacterSet.whitespaceCharacterSet(), locale: nil, locationToScanFrom: &start) { (value: Float) -> Void in
                result = value
            }
            return result
        }
    }
    
    public var intValue: Int32 {
        get {
<<<<<<< HEAD
            var start: Int = 0
            var result: Int32 = 0
            _swiftObject.scan(NSCharacterSet.whitespaceCharacterSet(), locationToScanFrom: &start) { (value: Int32) -> Void in
                result = value
            }
            return result
=======
            return NSScanner(string: _swiftObject).scanInt() ?? 0
>>>>>>> 257172dd
        }
    }
    
    public var integerValue: Int {
        get {
            let scanner = NSScanner(string: _swiftObject)
            var value: Int = 0
            scanner.scanInteger(&value)
            return value
        }
    }
    
    public var longLongValue: Int64 {
        get {
            return NSScanner(string: _swiftObject).scanLongLong() ?? 0
        }
    }
    
    public var boolValue: Bool {
        get {
            let scanner = NSScanner(string: _swiftObject)
            // skip initial whitespace if present
            scanner.scanCharactersFromSet(NSCharacterSet.whitespaceCharacterSet())
            // scan a single optional '+' or '-' character, followed by zeroes
            if scanner.scanString(string: "+") == nil {
                scanner.scanString(string: "-")
            }
            // scan any following zeroes
            scanner.scanCharactersFromSet(NSCharacterSet(charactersInString: "0"))
            return scanner.scanCharactersFromSet(NSCharacterSet(charactersInString: "tTyY123456789")) != nil
        }
    }
    
    public var uppercaseString: String {
        get {
            return uppercaseStringWithLocale(nil)
        }
    }
    
    public var lowercaseString: String {
        get {
            return lowercaseStringWithLocale(nil)
        }
    }
    
    public var capitalizedString: String {
        get {
            return capitalizedStringWithLocale(nil)
        }
    }
    
    public var localizedUppercaseString: String {
        get {
            return uppercaseStringWithLocale(NSLocale.currentLocale())
        }
    }
    
    public var localizedLowercaseString: String {
        get {
            return lowercaseStringWithLocale(NSLocale.currentLocale())
        }
    }
    
    public var localizedCapitalizedString: String {
        get {
            return capitalizedStringWithLocale(NSLocale.currentLocale())
        }
    }
    
    public func uppercaseStringWithLocale(locale: NSLocale?) -> String {
        let string = CFStringCreateMutable(kCFAllocatorSystemDefault, 0)
        CFStringReplaceAll(string, self._cfObject)
        CFStringUppercase(string, locale?._cfObject)
        return string._swiftObject
    }
    
    public func lowercaseStringWithLocale(locale: NSLocale?) -> String {
        let string = CFStringCreateMutable(kCFAllocatorSystemDefault, 0)
        CFStringReplaceAll(string, self._cfObject)
        CFStringLowercase(string, locale?._cfObject)
        return string._swiftObject
    }
    
    public func capitalizedStringWithLocale(locale: NSLocale?) -> String {
        let string = CFStringCreateMutable(kCFAllocatorSystemDefault, 0)
        CFStringReplaceAll(string, self._cfObject)
        CFStringCapitalize(string, locale?._cfObject)
        return string._swiftObject
    }
    
    internal func _getBlockStart(startPtr: UnsafeMutablePointer<Int>, end endPtr: UnsafeMutablePointer<Int>, contentsEnd contentsEndPtr: UnsafeMutablePointer<Int>, forRange range: NSRange, stopAtLineSeparators line: Bool) {
        let len = length
        var ch: unichar
        
        precondition(range.length <= len && range.location < len - range.length, "Range {\(range.location), \(range.length)} is out of bounds of length \(len)")
        
        if range.location == 0 && range.length == len && contentsEndPtr == nil { // This occurs often
            if startPtr != nil {
                startPtr.memory = 0
            }
            if endPtr != nil {
                endPtr.memory = range.length
            }
            return
        }
        /* Find the starting point first */
        if startPtr != nil {
            var start: Int = 0
            if range.location == 0 {
                start = 0
            } else {
                var buf = _NSStringBuffer(string: self, start: range.location, end: len)
                /* Take care of the special case where start happens to fall right between \r and \n */
                ch = buf.currentCharacter
                buf.rewind()
                if ch == 0x0a && buf.currentCharacter == 0x0d {
                    buf.rewind()
                }
                
                while true {
                    if line ? isALineSeparatorTypeCharacter(buf.currentCharacter) : isAParagraphSeparatorTypeCharacter(buf.currentCharacter) {
                        start = buf.location + 1
                        break
                    } else if buf.location <= 0 {
                        start = 0
                        break
                    } else {
                        buf.rewind()
                    }
                }
                startPtr.memory = start
            }
        }

        if (endPtr != nil || contentsEndPtr != nil) {
            var endOfContents = 1
            var lineSeparatorLength = 1
            var buf = _NSStringBuffer(string: self, start: NSMaxRange(range) - (range.length > 0 ? 1 : 0), end: len)
            /* First look at the last char in the range (if the range is zero length, the char after the range) to see if we're already on or within a end of line sequence... */
            ch = buf.currentCharacter
            if ch == 0x0a {
                endOfContents = buf.location
                buf.rewind()
                if buf.currentCharacter == 0x0d {
                    lineSeparatorLength = 2
                    endOfContents--
                }
            } else {
                while true {
                    if line ? isALineSeparatorTypeCharacter(ch) : isAParagraphSeparatorTypeCharacter(ch) {
                        endOfContents = buf.location /* This is actually end of contentsRange */
                        buf.advance() /* OK for this to go past the end */
                        if ch == 0x0d && buf.currentCharacter == 0x0a {
                            lineSeparatorLength = 2
                        }
                        break
                    } else if buf.location == len {
                        endOfContents = len
                        lineSeparatorLength = 0
                        break
                    } else {
                        buf.advance()
                        ch = buf.currentCharacter
                    }
                }
            }
            
            if contentsEndPtr != nil {
                contentsEndPtr.memory = endOfContents
            }
            if endPtr != nil {
                endPtr.memory = endOfContents + lineSeparatorLength
            }
        }
    }
    
    public func getLineStart(startPtr: UnsafeMutablePointer<Int>, end lineEndPtr: UnsafeMutablePointer<Int>, contentsEnd contentsEndPtr: UnsafeMutablePointer<Int>, forRange range: NSRange) {
        _getBlockStart(startPtr, end: lineEndPtr, contentsEnd: contentsEndPtr, forRange: range, stopAtLineSeparators: true)
    }
    
    public func lineRangeForRange(range: NSRange) -> NSRange {
        var start = 0
        var lineEnd = 0
        getLineStart(&start, end: &lineEnd, contentsEnd: nil, forRange: range)
        return NSMakeRange(start, lineEnd - start)
    }
    
    public func getParagraphStart(startPtr: UnsafeMutablePointer<Int>, end parEndPtr: UnsafeMutablePointer<Int>, contentsEnd contentsEndPtr: UnsafeMutablePointer<Int>, forRange range: NSRange) {
        _getBlockStart(startPtr, end: parEndPtr, contentsEnd: contentsEndPtr, forRange: range, stopAtLineSeparators: false)
    }
    
    public func paragraphRangeForRange(range: NSRange) -> NSRange {
        var start = 0
        var parEnd = 0
        getParagraphStart(&start, end: &parEnd, contentsEnd: nil, forRange: range)
        return NSMakeRange(start, parEnd - start)
    }
    
    public func enumerateSubstringsInRange(range: NSRange, options opts: NSStringEnumerationOptions, usingBlock block: (String?, NSRange, NSRange, UnsafeMutablePointer<ObjCBool>) -> Void) {
        NSUnimplemented()
    }
    
    public func enumerateLinesUsingBlock(block: (String, UnsafeMutablePointer<ObjCBool>) -> Void) {
        enumerateSubstringsInRange(NSMakeRange(0, length), options:.ByLines) { substr, substrRange, enclosingRange, stop in
            block(substr!, stop)
        }
    }
    
    public var UTF8String: UnsafePointer<Int8> {
        get {
            return _bytesInEncoding(self, NSUTF8StringEncoding, false, false, false)
        }
    }
    
    public var fastestEncoding: UInt {
        get {
            return NSUnicodeStringEncoding
        }
    }
    
    public var smallestEncoding: UInt {
        get {
            if canBeConvertedToEncoding(NSASCIIStringEncoding) {
                return NSASCIIStringEncoding
            }
            return NSUnicodeStringEncoding
        }
    }
    
    public func dataUsingEncoding(encoding: UInt, allowLossyConversion lossy: Bool) -> NSData? {
        let len = length
        var reqSize = 0
        
        let cfStringEncoding = CFStringConvertNSStringEncodingToEncoding(encoding)
        if !CFStringIsEncodingAvailable(cfStringEncoding) {
            return nil
        }
        
        let convertedLen = __CFStringEncodeByteStream(_cfObject, 0, len, true, cfStringEncoding, lossy ? (encoding == NSASCIIStringEncoding ? 0xFF : 0x3F) : 0, nil, 0, &reqSize)
        if convertedLen != len {
            return nil 	// Not able to do it all...
        }
        
        if let data = NSMutableData(length: reqSize) {
            if 0 < reqSize {
                if __CFStringEncodeByteStream(_cfObject, 0, len, true, cfStringEncoding, lossy ? (encoding == NSASCIIStringEncoding ? 0xFF : 0x3F) : 0, UnsafeMutablePointer<UInt8>(data.mutableBytes), reqSize, &reqSize) == convertedLen {
                    data.length = reqSize
                } else {
                    fatalError("didn't convert all characters")
                }
                return data
            }
        }
        return nil
    }
    
    public func dataUsingEncoding(encoding: UInt) -> NSData? {
        return dataUsingEncoding(encoding, allowLossyConversion: false)
    }
    
    public func canBeConvertedToEncoding(encoding: UInt) -> Bool {
        if encoding == NSUnicodeStringEncoding || encoding == NSNonLossyASCIIStringEncoding || encoding == NSUTF8StringEncoding {
            return true
        }
        return __CFStringEncodeByteStream(_cfObject, 0, length, false, CFStringConvertNSStringEncodingToEncoding(encoding), 0, nil, 0, nil) == length
    }
    
    public func cStringUsingEncoding(encoding: UInt) -> UnsafePointer<Int8> {
        return _bytesInEncoding(self, encoding, false, false, false)
    }
    
    public func getCString(buffer: UnsafeMutablePointer<Int8>, maxLength maxBufferCount: Int, encoding: UInt) -> Bool {
        if self.dynamicType == NSString.self || self.dynamicType == NSMutableString.self {
            if _storage._core.isASCII {
                let len = min(self.length, maxBufferCount)
                buffer.moveAssignFrom(unsafeBitCast(_storage._core.startASCII, UnsafeMutablePointer<Int8>.self)
                    , count: len)
                return true
            }
        }
        return false
    }
    
    public func getBytes(buffer: UnsafeMutablePointer<Void>, maxLength maxBufferCount: Int, usedLength usedBufferCount: UnsafeMutablePointer<Int>, encoding: UInt, options: NSStringEncodingConversionOptions, range: NSRange, remainingRange leftover: NSRangePointer) -> Bool {
        var totalBytesWritten = 0
        var numCharsProcessed = 0
        let cfStringEncoding = CFStringConvertNSStringEncodingToEncoding(encoding)
        var result = true
        if length > 0 {
            if CFStringIsEncodingAvailable(cfStringEncoding) {
                let lossyOk = options.contains(.AllowLossy)
                let externalRep = options.contains(.ExternalRepresentation)
                let failOnPartial = options.contains(.FailOnPartialEncodingConversion)
                numCharsProcessed = __CFStringEncodeByteStream(_cfObject, range.location, range.length, externalRep, cfStringEncoding, lossyOk ? (encoding == NSASCIIStringEncoding ? 0xFF : 0x3F) : 0, UnsafeMutablePointer<UInt8>(buffer), buffer == nil ? maxBufferCount : 0, &totalBytesWritten)
                if (failOnPartial && numCharsProcessed < range.length) || numCharsProcessed == 0 {
                    result = false
                }
            } else {
                result = false /* ??? Need other encodings */
            }
        }
        if usedBufferCount != nil {
            usedBufferCount.memory = totalBytesWritten
        }
        if leftover != nil {
            leftover.memory = NSMakeRange(range.location + numCharsProcessed, range.length - numCharsProcessed)
        }
        return result
    }
    
    public func maximumLengthOfBytesUsingEncoding(enc: UInt) -> Int {
        let cfEnc = CFStringConvertNSStringEncodingToEncoding(enc)
        let result = CFStringGetMaximumSizeForEncoding(length, cfEnc)
        return result == kCFNotFound ? 0 : result
    }
    
    public func lengthOfBytesUsingEncoding(enc: UInt) -> Int {
        let len = length
        var numBytes: CFIndex = 0
        let cfEnc = CFStringConvertNSStringEncodingToEncoding(enc)
        let convertedLen = __CFStringEncodeByteStream(_cfObject, 0, len, false, cfEnc, 0, nil, 0, &numBytes)
        return convertedLen != len ? 0 : numBytes
    }
    
    public class func availableStringEncodings() -> UnsafePointer<UInt> {
        struct once {
            static let encodings: UnsafePointer<UInt> = {
                let cfEncodings = CFStringGetListOfAvailableEncodings()
                var idx = 0
                var numEncodings = 0
                while cfEncodings.advancedBy(idx++).memory != kCFStringEncodingInvalidId {
                    numEncodings++
                }
                
                let theEncodingList = UnsafeMutablePointer<NSStringEncoding>.alloc(numEncodings + 1)
                theEncodingList.advancedBy(numEncodings).memory = 0 // Terminator
                while --numEncodings >= 0 {
                    theEncodingList.advancedBy(numEncodings).memory = CFStringConvertEncodingToNSStringEncoding(cfEncodings.advancedBy(numEncodings).memory)
                }
                return UnsafePointer<UInt>(theEncodingList)
            }()
        }
        return once.encodings
    }
    
    public class func localizedNameOfStringEncoding(encoding: UInt) -> String {
        if let theString = CFStringGetNameOfEncoding(CFStringConvertNSStringEncodingToEncoding(encoding)) {
            // TODO: read the localized version from the Foundation "bundle"
            return theString._swiftObject
        }
        
        return ""
    }
    
    public class func defaultCStringEncoding() -> UInt {
        return CFStringConvertEncodingToNSStringEncoding(CFStringGetSystemEncoding())
    }
    
    public var decomposedStringWithCanonicalMapping: String {
        get {
            let string = CFStringCreateMutable(kCFAllocatorSystemDefault, 0)
            CFStringReplaceAll(string, self._cfObject)
            CFStringNormalize(string, kCFStringNormalizationFormD)
            return string._swiftObject
        }
    }
    
    public var precomposedStringWithCanonicalMapping: String {
        get {
            let string = CFStringCreateMutable(kCFAllocatorSystemDefault, 0)
            CFStringReplaceAll(string, self._cfObject)
            CFStringNormalize(string, kCFStringNormalizationFormC)
            return string._swiftObject
        }
    }
    
    public var decomposedStringWithCompatibilityMapping: String {
        get {
            let string = CFStringCreateMutable(kCFAllocatorSystemDefault, 0)
            CFStringReplaceAll(string, self._cfObject)
            CFStringNormalize(string, kCFStringNormalizationFormKD)
            return string._swiftObject
        }
    }
    
    public var precomposedStringWithCompatibilityMapping: String {
        get {
            let string = CFStringCreateMutable(kCFAllocatorSystemDefault, 0)
            CFStringReplaceAll(string, self._cfObject)
            CFStringNormalize(string, kCFStringNormalizationFormKC)
            return string._swiftObject
        }
    }
    
    public func componentsSeparatedByString(separator: String) -> [String] {
        let len = length
        var range = rangeOfString(separator, options: [], range: NSMakeRange(0, len))
        if range.length == 0 {
            return [_swiftObject]
        } else {
            var array = [String]()
            var srange = NSMakeRange(0, len)
            while true {
                let trange = NSMakeRange(srange.location, range.location - srange.location)
                array.append(substringWithRange(trange))
                srange.location = range.location + range.length
                srange.length = len - srange.location
                range = rangeOfString(separator, options: [], range: srange)
                if range.length == 0 {
                    break
                }
            }
            array.append(substringWithRange(srange))
            return array
        }
    }
    
    public func componentsSeparatedByCharactersInSet(separator: NSCharacterSet) -> [String] {
        let len = length
        var range = rangeOfCharacterFromSet(separator, options: [], range: NSMakeRange(0, len))
        if range.length == 0 {
            return [_swiftObject]
        } else {
            var array = [String]()
            var srange = NSMakeRange(0, len)
            while true {
                let trange = NSMakeRange(srange.location, range.location - srange.location)
                array.append(substringWithRange(trange))
                srange.location = range.location + range.length
                srange.length = len - srange.location
                range = rangeOfCharacterFromSet(separator, options: [], range: srange)
                if range.length == 0 {
                    break
                }
            }
            array.append(substringWithRange(srange))
            return array
        }
    }
    
    public func stringByTrimmingCharactersInSet(set: NSCharacterSet) -> String {
        let len = length
        var buf = _NSStringBuffer(string: self, start: 0, end: len)
        while !buf.isAtEnd && set.characterIsMember(buf.currentCharacter) {
            buf.advance()
        }
        
        let startOfNonTrimmedRange = buf.location // This points at the first char not in the set
        
        if startOfNonTrimmedRange == len { // Note that this also covers the len == 0 case, which is important to do here before the len-1 in the next line.
            return ""
        } else if startOfNonTrimmedRange < len - 1 {
            buf.location = len - 1
            while set.characterIsMember(buf.currentCharacter) && buf.location >= startOfNonTrimmedRange {
                buf.rewind()
            }
            let endOfNonTrimmedRange = buf.location
            return substringWithRange(NSMakeRange(startOfNonTrimmedRange, endOfNonTrimmedRange + 1 - startOfNonTrimmedRange))
        } else {
            return substringWithRange(NSMakeRange(startOfNonTrimmedRange, 1))
        }
    }
    
    public func stringByPaddingToLength(newLength: Int, withString padString: String, startingAtIndex padIndex: Int) -> String {
        let len = length
        if newLength <= len {	// The simple cases (truncation)
            return newLength == len ? _swiftObject : substringWithRange(NSMakeRange(0, newLength))
        }
        let padLen = padString.length
        if padLen < 1 {
            fatalError("empty pad string")
        }
        if padIndex >= padLen {
            fatalError("out of range padIndex")
        }
        
        let mStr = CFStringCreateMutableCopy(kCFAllocatorSystemDefault, 0, _cfObject)
        CFStringPad(mStr, padString._cfObject, newLength, padIndex)
        return mStr._swiftObject
    }
    
    public func stringByFoldingWithOptions(options: NSStringCompareOptions, locale: NSLocale?) -> String {
        let string = CFStringCreateMutable(kCFAllocatorSystemDefault, 0)
        CFStringReplaceAll(string, self._cfObject)
        CFStringFold(string, options._cfValue(), locale?._cfObject)
        return string._swiftObject
    }
    
    internal func _stringByReplacingOccurrencesOfRegularExpressionPattern(pattern: String, withTemplate replacement: String, options: NSStringCompareOptions, range: NSRange) -> String {
        let regexOptions: NSRegularExpressionOptions = options.contains(.CaseInsensitiveSearch) ? .CaseInsensitive : []
        let matchingOptions: NSMatchingOptions = options.contains(.AnchoredSearch) ? .Anchored : []
        if let regex = _createRegexForPattern(pattern, regexOptions) {
            return regex.stringByReplacingMatchesInString(_swiftObject, options: matchingOptions, range: range, withTemplate: replacement)
        }
        return ""
    }
    
    public func stringByReplacingOccurrencesOfString(target: String, withString replacement: String, options: NSStringCompareOptions, range searchRange: NSRange) -> String {
        if options.contains(.RegularExpressionSearch) {
            return _stringByReplacingOccurrencesOfRegularExpressionPattern(target, withTemplate: replacement, options: options, range: searchRange)
        }
        let str = mutableCopy() as! NSMutableString
        if str.replaceOccurrencesOfString(target, withString: replacement, options: options, range: searchRange) == 0 {
            return _swiftObject
        } else {
            return str._swiftObject
        }
    }
    
    public func stringByReplacingOccurrencesOfString(target: String, withString replacement: String) -> String {
        return stringByReplacingOccurrencesOfString(target, withString: replacement, options: [], range: NSMakeRange(0, length))
    }
    
    public func stringByReplacingCharactersInRange(range: NSRange, withString replacement: String) -> String {
        let str = mutableCopyWithZone(nil) as! NSMutableString
        str.replaceCharactersInRange(range, withString: replacement)
        return str._swiftObject
    }
    
    public func stringByApplyingTransform(transform: String, reverse: Bool) -> String? {
        let string = CFStringCreateMutable(kCFAllocatorSystemDefault, 0)
        CFStringReplaceAll(string, _cfObject)
        if (CFStringTransform(string, nil, transform._cfObject, reverse)) {
            return string._swiftObject
        } else {
            return nil
        }
    }
    
    internal func _getExternalRepresentation(inout data: NSData, _ dest: NSURL, _ enc: UInt) throws {
        let length = self.length
        var numBytes = 0
        let theRange = NSMakeRange(0, length)
        if !getBytes(nil, maxLength: Int.max - 1, usedLength: &numBytes, encoding: enc, options: [], range: theRange, remainingRange: nil) {
            throw NSError(domain: NSCocoaErrorDomain, code: NSCocoaError.FileWriteInapplicableStringEncodingError.rawValue, userInfo: [
                NSURLErrorKey: dest,
            ])
        }
        let mData = NSMutableData(length: numBytes)!
        // The getBytes:... call should hopefully not fail, given it succeeded above, but check anyway (mutable string changing behind our back?)
        var used = 0
        if !getBytes(mData.mutableBytes, maxLength: numBytes, usedLength: &used, encoding: enc, options: [], range: theRange, remainingRange: nil) {
            throw NSError(domain: NSCocoaErrorDomain, code: NSCocoaError.FileWriteUnknownError.rawValue, userInfo: [
                NSURLErrorKey: dest,
            ])
        }
        data = mData
    }
    
    internal func _writeTo(url: NSURL, _ useAuxiliaryFile: Bool, _ enc: UInt) throws {
        var data = NSData()
        try _getExternalRepresentation(&data, url, enc)
        
        if url.fileURL {
            try data.writeToURL(url, options: useAuxiliaryFile ? .DataWritingAtomic : [])
        } else {
            if let path = url.path {
                try data.writeToFile(path, options: useAuxiliaryFile ? .DataWritingAtomic : [])
            } else {
                throw NSError(domain: NSCocoaErrorDomain, code: NSCocoaError.FileNoSuchFileError.rawValue, userInfo: [
                    NSURLErrorKey: url,
                ])
            }
        }
    }
    
    public func writeToURL(url: NSURL, atomically useAuxiliaryFile: Bool, encoding enc: UInt) throws {
        try _writeTo(url, useAuxiliaryFile, enc)
    }
    
    public func writeToFile(path: String, atomically useAuxiliaryFile: Bool, encoding enc: UInt) throws {
        try _writeTo(NSURL(fileURLWithPath: path), useAuxiliaryFile, enc)
    }
    
    public convenience init(charactersNoCopy characters: UnsafeMutablePointer<unichar>, length: Int, freeWhenDone freeBuffer: Bool) /* "NoCopy" is a hint */ {
        // ignore the no-copy-ness
        self.init(characters: characters, length: length)
        if freeBuffer { // cant take a hint here...
            free(UnsafeMutablePointer<Void>(characters))
        }
    }
    
    public convenience init?(UTF8String nullTerminatedCString: UnsafePointer<Int8>) {
        let buffer = UnsafeBufferPointer<UInt8>(start: UnsafePointer<UInt8>(nullTerminatedCString), count: Int(strlen(nullTerminatedCString)))
        if let str = String._fromCodeUnitSequence(UTF8.self, input: buffer) {
            self.init(str)
        } else {
            return nil
        }
    }
    
    public convenience init(string aString: String) {
        self.init(aString)
    }
    
    public convenience init(format: String, arguments argList: CVaListPointer) {
        let str = CFStringCreateWithFormatAndArguments(kCFAllocatorSystemDefault, nil, format._cfObject, argList)
        self.init(str._swiftObject)
    }
    
    public convenience init(format: String, locale: AnyObject?, arguments argList: CVaListPointer) {
        NSUnimplemented()    
    }
    
    public convenience init?(data: NSData, encoding: UInt) {
        self.init(bytes: data.bytes, length: data.length, encoding: encoding)
    }
    
    public convenience init?(bytes: UnsafePointer<Void>, length len: Int, encoding: UInt) {
        guard let cf = CFStringCreateWithBytes(kCFAllocatorDefault, UnsafePointer<UInt8>(bytes), len, CFStringConvertNSStringEncodingToEncoding(encoding), true) else {
            return nil
        }
        var str: String?
        if String._conditionallyBridgeFromObject(cf._nsObject, result: &str) {
            self.init(str!)
        } else {
            return nil
        }
    }
    
    public convenience init?(bytesNoCopy bytes: UnsafeMutablePointer<Void>, length len: Int, encoding: UInt, freeWhenDone freeBuffer: Bool) /* "NoCopy" is a hint */ {
        // just copy for now since the internal storage will be a copy anyhow
        self.init(bytes: bytes, length: len, encoding: encoding)
        if freeBuffer { // dont take the hint
            free(bytes)
        }
    }
    
    public convenience init?(CString nullTerminatedCString: UnsafePointer<Int8>, encoding: UInt) {
        guard let cf = CFStringCreateWithCString(kCFAllocatorSystemDefault, nullTerminatedCString, CFStringConvertNSStringEncodingToEncoding(encoding)) else {
            return nil
        }
        var str: String?
        if String._conditionallyBridgeFromObject(cf._nsObject, result: &str) {
            self.init(str!)
        } else {
            return nil
        }
    }
    
    public convenience init(contentsOfURL url: NSURL, encoding enc: UInt) throws {
        NSUnimplemented()    
    }
    
    public convenience init(contentsOfFile path: String, encoding enc: UInt) throws {
        NSUnimplemented()    
    }
    
    public convenience init(contentsOfURL url: NSURL, usedEncoding enc: UnsafeMutablePointer<UInt>) throws {
        NSUnimplemented()    
    }
    
    public convenience init(contentsOfFile path: String, usedEncoding enc: UnsafeMutablePointer<UInt>) throws {
        NSUnimplemented()    
    }
}

extension NSString : StringLiteralConvertible { }

public class NSMutableString : NSString {
    public func replaceCharactersInRange(range: NSRange, withString aString: String) {
        if self.dynamicType === NSString.self || self.dynamicType === NSMutableString.self {
            // this is incorrectly calculated for grapheme clusters that have a size greater than a single unichar
            let start = _storage.startIndex
            
            let subrange = Range(start: start.advancedBy(range.location), end: start.advancedBy(range.location + range.length))
            _storage.replaceRange(subrange, with: aString)
        } else {
            NSRequiresConcreteImplementation()
        }
    }
    
    public required override init(characters: UnsafePointer<unichar>, length: Int) {
        super.init(characters: characters, length: length)
    }
    
    public required init(capacity: Int) {
        super.init(characters: nil, length: 0)
    }

    public convenience required init?(coder aDecoder: NSCoder) {
        NSUnimplemented()
    }

    public required convenience init(unicodeScalarLiteral value: StaticString) {
        self.init(stringLiteral: value)
    }
    
    public required convenience init(extendedGraphemeClusterLiteral value: StaticString) {
        self.init(stringLiteral: value)
    }
    
    public required init(stringLiteral value: StaticString) {
        if value.hasPointerRepresentation {
            super.init(String._fromWellFormedCodeUnitSequence(UTF8.self, input: UnsafeBufferPointer(start: value.utf8Start, count: Int(value.byteSize))))
        } else {
            var uintValue = value.unicodeScalar.value
            super.init(String._fromWellFormedCodeUnitSequence(UTF32.self, input: UnsafeBufferPointer(start: &uintValue, count: 1)))
        }
    }
    
    internal func appendCharacters(characters: UnsafePointer<unichar>, length: Int) {
        if self.dynamicType == NSMutableString.self {
            _storage.appendContentsOf(String._fromWellFormedCodeUnitSequence(UTF16.self, input: UnsafeBufferPointer(start: characters, count: length)))
        } else {
            replaceCharactersInRange(NSMakeRange(self.length, 0), withString: String._fromWellFormedCodeUnitSequence(UTF16.self, input: UnsafeBufferPointer(start: characters, count: length)))
        }
    }
    
    internal func _cfAppendCString(characters: UnsafePointer<Int8>, length: Int) {
        if self.dynamicType == NSMutableString.self {
            _storage.appendContentsOf(String.fromCString(characters)!)
        }
    }
}

extension NSMutableString {
    public func insertString(aString: String, atIndex loc: Int) {
        replaceCharactersInRange(NSMakeRange(loc, 0), withString: aString)
    }
    
    public func deleteCharactersInRange(range: NSRange) {
        replaceCharactersInRange(range, withString: "")
    }
    
    public func appendString(aString: String) {
        replaceCharactersInRange(NSMakeRange(length, 0), withString: aString)
    }
    
    public func setString(aString: String) {
        replaceCharactersInRange(NSMakeRange(0, length), withString: aString)
    }
    
    internal func _replaceOccurrencesOfRegularExpressionPattern(pattern: String, withTemplate replacement: String, options: NSStringCompareOptions, range searchRange: NSRange) -> Int {
        let regexOptions: NSRegularExpressionOptions = options.contains(.CaseInsensitiveSearch) ? .CaseInsensitive : []
        let matchingOptions: NSMatchingOptions = options.contains(.AnchoredSearch) ? .Anchored : []
        if let regex = _createRegexForPattern(pattern, regexOptions) {
            return regex.replaceMatchesInString(self, options: matchingOptions, range: searchRange, withTemplate: replacement)
        }
        return 0
    }
    
    public func replaceOccurrencesOfString(target: String, withString replacement: String, options: NSStringCompareOptions, range searchRange: NSRange) -> Int {
        let backwards = options.contains(.BackwardsSearch)
        let len = length
        
        precondition(searchRange.length <= len && searchRange.location <= len - searchRange.length, "Search range is out of bounds")
        
        if options.contains(.RegularExpressionSearch) {
            return _replaceOccurrencesOfRegularExpressionPattern(target, withTemplate:replacement, options:options, range: searchRange)
        }
        

        if let findResults = CFStringCreateArrayWithFindResults(kCFAllocatorSystemDefault, _cfObject, target._cfObject, CFRangeMake(searchRange.location, searchRange.length), options._cfValue(true)) {
            let numOccurrences = CFArrayGetCount(findResults)
            for cnt in 0..<numOccurrences {
                let range = UnsafePointer<CFRange>(CFArrayGetValueAtIndex(findResults, backwards ? cnt : numOccurrences - cnt - 1))
                replaceCharactersInRange(NSMakeRange(range.memory.location, range.memory.length), withString: replacement)
            }
            return numOccurrences
        } else {
            return 0
        }

    }
    
    public func applyTransform(transform: String, reverse: Bool, range: NSRange, updatedRange resultingRange: NSRangePointer) -> Bool {
        var cfRange = CFRangeMake(range.location, range.length)
        return withUnsafeMutablePointer(&cfRange) { (rangep: UnsafeMutablePointer<CFRange>) -> Bool in
            if CFStringTransform(_cfMutableObject, rangep, transform._cfObject, reverse) {
                if resultingRange != nil {
                    resultingRange.memory.location = rangep.memory.location
                    resultingRange.memory.length = rangep.memory.length
                }
                return true
            }
            return false
        }
    }
}


extension String {
    /// Returns an Array of the encodings string objects support
    /// in the application’s environment.
    private static func _getAvailableStringEncodings() -> [NSStringEncoding] {
        let encodings = CFStringGetListOfAvailableEncodings()
        var numEncodings = 0
        var encodingArray = Array<NSStringEncoding>()
        while encodings.advancedBy(numEncodings).memory != CoreFoundation.kCFStringEncodingInvalidId {
            encodingArray.append(CFStringConvertEncodingToNSStringEncoding(encodings.advancedBy(numEncodings).memory))
            numEncodings++
        }
        return encodingArray
    }
    
    
    private static var _availableStringEncodings = String._getAvailableStringEncodings()
    @warn_unused_result
    public static func availableStringEncodings() -> [NSStringEncoding] {
        return _availableStringEncodings
    }
    
    @warn_unused_result
    public static func defaultCStringEncoding() -> NSStringEncoding {
        return NSUTF8StringEncoding
    }
    
    @warn_unused_result
    public static func localizedNameOfStringEncoding(encoding: NSStringEncoding) -> String {
        return CFStringGetNameOfEncoding(CFStringConvertNSStringEncodingToEncoding(encoding))._swiftObject
    }
    
    // this is only valid for the usage for CF since it expects the length to be in unicode characters instead of grapheme clusters "✌🏾".utf16.count = 3 and CFStringGetLength(CFSTR("✌🏾")) = 3 not 1 as it would be represented with grapheme clusters
    internal var length: Int {
        return utf16.count
    }
    
    public func canBeConvertedToEncoding(encoding: NSStringEncoding) -> Bool {
        if encoding == NSUnicodeStringEncoding || encoding == NSNonLossyASCIIStringEncoding || encoding == NSUTF8StringEncoding {
            return true
        }
        
        return false
    }
    
    public var capitalizedString: String {
        get {
            return capitalizedStringWithLocale(nil)
        }
    }
    
    public var localizedCapitalizedString: String {
        get {
            return capitalizedStringWithLocale(NSLocale.currentLocale())
        }
    }
    
    @warn_unused_result
    public func capitalizedStringWithLocale(locale: NSLocale?) -> String {
        NSUnimplemented()
    }
    
    public func caseInsensitiveCompare(aString: String) -> NSComparisonResult {
        return compare(aString, options: .CaseInsensitiveSearch, range: NSMakeRange(0, length), locale: NSLocale.currentLocale())
    }
    
    public func compare(aString: String, options mask: NSStringCompareOptions = [], range: NSRange? = nil, locale: NSLocale? = nil) -> NSComparisonResult {
        NSUnimplemented()
    }
    
#if os(Linux)
    public func hasPrefix(prefix: String) -> Bool {
        let characters = utf16
        let prefixCharacters = prefix.utf16
        let start = characters.startIndex
        let prefixStart = prefixCharacters.startIndex
        if characters.count < prefixCharacters.count {
            return false
        }
        for idx in 0..<prefixCharacters.count {
            if characters[start.advancedBy(idx)] != prefixCharacters[prefixStart.advancedBy(idx)] {
                return false
            }
        }
        return true
    }

    public func hasSuffix(suffix: String) -> Bool {
        let characters = utf16
        let suffixCharacters = suffix.utf16
        let start = characters.startIndex
        let suffixStart = suffixCharacters.startIndex
        
        if characters.count < suffixCharacters.count {
            return false
        }
        for idx in 0..<suffixCharacters.count {
            let charactersIdx = start.advancedBy(characters.count - idx - 1)
            let suffixIdx = suffixStart.advancedBy(suffixCharacters.count - idx - 1)
            if characters[charactersIdx] != suffixCharacters[suffixIdx] {
                return false
            }
        }
        return true
    }
#endif
    
}

extension NSString : _CFBridgable, _SwiftBridgable {
    typealias SwiftType = String
    internal var _cfObject: CFStringRef { return unsafeBitCast(self, CFStringRef.self) }
    internal var _swiftObject: String {
        var str: String?
        String._forceBridgeFromObject(self, result: &str)
        return str!
    }
}

extension NSMutableString {
    internal var _cfMutableObject: CFMutableStringRef { return unsafeBitCast(self, CFMutableStringRef.self) }
}

extension CFStringRef : _NSBridgable, _SwiftBridgable {
    typealias NSType = NSString
    typealias SwiftType = String
    internal var _nsObject: NSType { return unsafeBitCast(self, NSString.self) }
    internal var _swiftObject: String { return _nsObject._swiftObject }
}

extension String : _NSBridgable, _CFBridgable {
    typealias NSType = NSString
    typealias CFType = CFStringRef
    internal var _nsObject: NSType { return _bridgeToObject() }
    internal var _cfObject: CFType { return _nsObject._cfObject }
}

extension String : Bridgeable {
    public func bridge() -> NSString { return _nsObject }
}

extension NSString : Bridgeable {
    public func bridge() -> String { return _swiftObject }
}<|MERGE_RESOLUTION|>--- conflicted
+++ resolved
@@ -610,16 +610,7 @@
     
     public var intValue: Int32 {
         get {
-<<<<<<< HEAD
-            var start: Int = 0
-            var result: Int32 = 0
-            _swiftObject.scan(NSCharacterSet.whitespaceCharacterSet(), locationToScanFrom: &start) { (value: Int32) -> Void in
-                result = value
-            }
-            return result
-=======
             return NSScanner(string: _swiftObject).scanInt() ?? 0
->>>>>>> 257172dd
         }
     }
     
