// This source file is part of the Swift.org open source project
//
// Copyright (c) 2014 - 2015 Apple Inc. and the Swift project authors
// Licensed under Apache License v2.0 with Runtime Library Exception
//
// See http://swift.org/LICENSE.txt for license information
// See http://swift.org/CONTRIBUTORS.txt for the list of Swift project authors
//

#if DEPLOYMENT_RUNTIME_OBJC || os(Linux)
    import Foundation
    import XCTest
#else
    import SwiftFoundation
    import SwiftXCTest
#endif

class TestNSData: XCTestCase {
    
    var allTests: [(String, () -> ())] {
        return [
            ("test_description", test_description),
            ("test_emptyDescription", test_emptyDescription),
            ("test_longDescription", test_longDescription),
            ("test_debugDescription", test_debugDescription),
            ("test_longDebugDescription", test_longDebugDescription),
            ("test_limitDebugDescription", test_limitDebugDescription),
            ("test_edgeDebugDescription", test_edgeDebugDescription),
<<<<<<< HEAD
            ("test_writeToURLOptions", test_writeToURLOptions),
=======
            ("test_edgeNoCopyDescription", test_edgeNoCopyDescription),
>>>>>>> 6c022596
        ]
    }
    
    func test_writeToURLOptions() {
        let saveData = NSData(contentsOfURL: NSBundle.mainBundle().URLForResource("Test", withExtension: "plist")!)
        let savePath = "/var/tmp/Test.plist"
        do {
            try saveData!.writeToFile(savePath, options: NSDataWritingOptions.DataWritingAtomic)
            let fileManager = NSFileManager.defaultManager()
            XCTAssertTrue(fileManager.fileExistsAtPath(savePath))
            try! fileManager.removeItemAtPath(savePath)
        } catch _ {
            XCTFail()
        }
    }

    func test_emptyDescription() {
        let expected = "<>"
        
        let bytes: [UInt8] = []
        let data = NSData(bytes: bytes, length: bytes.count)
        
        XCTAssertEqual(expected, data.description)
    }
    
    func test_description() {
        let expected =  "<ff4c3e00 55>"
        
        let bytes: [UInt8] = [0xff, 0x4c, 0x3e, 0x00, 0x55]
        let data = NSData(bytes: bytes, length: bytes.count)
        
        XCTAssertEqual(data.description, expected)
    }
    
    func test_longDescription() {
        // taken directly from Foundation
        let expected = "<ff6e4482 d8ff6e44 82d8ff6e 4482d8ff 6e4482d8 ff6e4482 d8ff6e44 82d8ff6e 4482d8ff 6e4482d8 ff6e4482 d8ff6e44 82d8ff6e 4482d8ff 6e4482d8 ff6e4482 d8ff6e44 82d8ff6e 4482d8ff 6e4482d8 ff6e4482 d8ff6e44 82d8ff6e 4482d8ff 6e4482d8 ff6e4482 d8ff6e44 82d8ff6e 4482d8ff 6e4482d8 ff6e4482 d8ff6e44 82d8ff6e 4482d8ff 6e4482d8 ff6e4482 d8ff6e44 82d8ff6e 4482d8ff 6e4482d8 ff6e4482 d8ff6e44 82d8ff6e 4482d8ff 6e4482d8 ff6e4482 d8ff6e44 82d8ff6e 4482d8ff 6e4482d8 ff6e4482 d8ff6e44 82d8ff6e 4482d8ff 6e4482d8 ff6e4482 d8ff6e44 82d8ff6e 4482d8ff 6e4482d8 ff6e4482 d8ff6e44 82d8ff6e 4482d8ff 6e4482d8 ff6e4482 d8ff6e44 82d8ff6e 4482d8ff 6e4482d8 ff6e4482 d8ff6e44 82d8ff6e 4482d8ff 6e4482d8 ff6e4482 d8ff6e44 82d8ff6e 4482d8ff 6e4482d8 ff6e4482 d8ff6e44 82d8ff6e 4482d8ff 6e4482d8 ff6e4482 d8ff6e44 82d8ff6e 4482d8ff 6e4482d8 ff6e4482 d8ff6e44 82d8>"
        
        let bytes: [UInt8] = [0xff, 0x6e, 0x44, 0x82, 0xd8, 0xff, 0x6e, 0x44, 0x82, 0xd8, 0xff, 0x6e, 0x44, 0x82, 0xd8, 0xff, 0x6e, 0x44, 0x82, 0xd8, 0xff, 0x6e, 0x44, 0x82, 0xd8, 0xff, 0x6e, 0x44, 0x82, 0xd8, 0xff, 0x6e, 0x44, 0x82, 0xd8, 0xff, 0x6e, 0x44, 0x82, 0xd8, 0xff, 0x6e, 0x44, 0x82, 0xd8, 0xff, 0x6e, 0x44, 0x82, 0xd8, 0xff, 0x6e, 0x44, 0x82, 0xd8, 0xff, 0x6e, 0x44, 0x82, 0xd8, 0xff, 0x6e, 0x44, 0x82, 0xd8, 0xff, 0x6e, 0x44, 0x82, 0xd8, 0xff, 0x6e, 0x44, 0x82, 0xd8, 0xff, 0x6e, 0x44, 0x82, 0xd8, 0xff, 0x6e, 0x44, 0x82, 0xd8, 0xff, 0x6e, 0x44, 0x82, 0xd8, 0xff, 0x6e, 0x44, 0x82, 0xd8, 0xff, 0x6e, 0x44, 0x82, 0xd8, 0xff, 0x6e, 0x44, 0x82, 0xd8, 0xff, 0x6e, 0x44, 0x82, 0xd8, 0xff, 0x6e, 0x44, 0x82, 0xd8, 0xff, 0x6e, 0x44, 0x82, 0xd8, 0xff, 0x6e, 0x44, 0x82, 0xd8, 0xff, 0x6e, 0x44, 0x82, 0xd8, 0xff, 0x6e, 0x44, 0x82, 0xd8, 0xff, 0x6e, 0x44, 0x82, 0xd8, 0xff, 0x6e, 0x44, 0x82, 0xd8, 0xff, 0x6e, 0x44, 0x82, 0xd8, 0xff, 0x6e, 0x44, 0x82, 0xd8, 0xff, 0x6e, 0x44, 0x82, 0xd8, 0xff, 0x6e, 0x44, 0x82, 0xd8, 0xff, 0x6e, 0x44, 0x82, 0xd8, 0xff, 0x6e, 0x44, 0x82, 0xd8, 0xff, 0x6e, 0x44, 0x82, 0xd8, 0xff, 0x6e, 0x44, 0x82, 0xd8, 0xff, 0x6e, 0x44, 0x82, 0xd8, 0xff, 0x6e, 0x44, 0x82, 0xd8, 0xff, 0x6e, 0x44, 0x82, 0xd8, 0xff, 0x6e, 0x44, 0x82, 0xd8, 0xff, 0x6e, 0x44, 0x82, 0xd8, 0xff, 0x6e, 0x44, 0x82, 0xd8, 0xff, 0x6e, 0x44, 0x82, 0xd8, 0xff, 0x6e, 0x44, 0x82, 0xd8, 0xff, 0x6e, 0x44, 0x82, 0xd8, 0xff, 0x6e, 0x44, 0x82, 0xd8, 0xff, 0x6e, 0x44, 0x82, 0xd8, 0xff, 0x6e, 0x44, 0x82, 0xd8, 0xff, 0x6e, 0x44, 0x82, 0xd8, 0xff, 0x6e, 0x44, 0x82, 0xd8, 0xff, 0x6e, 0x44, 0x82, 0xd8, 0xff, 0x6e, 0x44, 0x82, 0xd8, 0xff, 0x6e, 0x44, 0x82, 0xd8, 0xff, 0x6e, 0x44, 0x82, 0xd8, 0xff, 0x6e, 0x44, 0x82, 0xd8, 0xff, 0x6e, 0x44, 0x82, 0xd8, 0xff, 0x6e, 0x44, 0x82, 0xd8, 0xff, 0x6e, 0x44, 0x82, 0xd8, 0xff, 0x6e, 0x44, 0x82, 0xd8, 0xff, 0x6e, 0x44, 0x82, 0xd8, 0xff, 0x6e, 0x44, 0x82, 0xd8, 0xff, 0x6e, 0x44, 0x82, 0xd8, 0xff, 0x6e, 0x44, 0x82, 0xd8, 0xff, 0x6e, 0x44, 0x82, 0xd8, 0xff, 0x6e, 0x44, 0x82, 0xd8, 0xff, 0x6e, 0x44, 0x82, 0xd8, 0xff, 0x6e, 0x44, 0x82, 0xd8, 0xff, 0x6e, 0x44, 0x82, 0xd8, 0xff, 0x6e, 0x44, 0x82, 0xd8, 0xff, 0x6e, 0x44, 0x82, 0xd8, 0xff, 0x6e, 0x44, 0x82, 0xd8, 0xff, 0x6e, 0x44, 0x82, 0xd8, 0xff, 0x6e, 0x44, 0x82, 0xd8, ]
        let data = NSData(bytes: bytes, length: bytes.count)
        
        XCTAssertEqual(expected, data.description)
    }
    
    func test_debugDescription() {
        let expected =  "<ff4c3e00 55>"
        
        let bytes: [UInt8] = [0xff, 0x4c, 0x3e, 0x00, 0x55]
        let data = NSData(bytes: bytes, length: bytes.count)
        
        XCTAssertEqual(data.debugDescription, expected)
    }
    
    func test_limitDebugDescription() {
        let expected = "<ffffffff ffffffff ffffffff ffffffff ffffffff ffffffff ffffffff ffffffff ffffffff ffffffff ffffffff ffffffff ffffffff ffffffff ffffffff ffffffff ffffffff ffffffff ffffffff ffffffff ffffffff ffffffff ffffffff ffffffff ffffffff ffffffff ffffffff ffffffff ffffffff ffffffff ffffffff ffffffff ffffffff ffffffff ffffffff ffffffff ffffffff ffffffff ffffffff ffffffff ffffffff ffffffff ffffffff ffffffff ffffffff ffffffff ffffffff ffffffff ffffffff ffffffff ffffffff ffffffff ffffffff ffffffff ffffffff ffffffff ffffffff ffffffff ffffffff ffffffff ffffffff ffffffff ffffffff ffffffff ffffffff ffffffff ffffffff ffffffff ffffffff ffffffff ffffffff ffffffff ffffffff ffffffff ffffffff ffffffff ffffffff ffffffff ffffffff ffffffff ffffffff ffffffff ffffffff ffffffff ffffffff ffffffff ffffffff ffffffff ffffffff ffffffff ffffffff ffffffff ffffffff ffffffff ffffffff ffffffff ffffffff ffffffff ffffffff ffffffff ffffffff ffffffff ffffffff ffffffff ffffffff ffffffff ffffffff ffffffff ffffffff ffffffff ffffffff ffffffff ffffffff ffffffff ffffffff ffffffff ffffffff ffffffff ffffffff ffffffff ffffffff ffffffff ffffffff ffffffff ffffffff ffffffff ffffffff ffffffff ffffffff ffffffff ffffffff ffffffff ffffffff ffffffff ffffffff ffffffff ffffffff ffffffff ffffffff ffffffff ffffffff ffffffff ffffffff ffffffff ffffffff ffffffff ffffffff ffffffff ffffffff ffffffff ffffffff ffffffff ffffffff ffffffff ffffffff ffffffff ffffffff ffffffff ffffffff ffffffff ffffffff ffffffff ffffffff ffffffff ffffffff ffffffff ffffffff ffffffff ffffffff ffffffff ffffffff ffffffff ffffffff ffffffff ffffffff ffffffff ffffffff ffffffff ffffffff ffffffff ffffffff ffffffff ffffffff ffffffff ffffffff ffffffff ffffffff ffffffff ffffffff ffffffff ffffffff ffffffff ffffffff ffffffff ffffffff ffffffff ffffffff ffffffff ffffffff ffffffff ffffffff ffffffff ffffffff ffffffff ffffffff ffffffff ffffffff ffffffff ffffffff ffffffff ffffffff ffffffff ffffffff ffffffff ffffffff ffffffff ffffffff ffffffff ffffffff ffffffff ffffffff ffffffff ffffffff ffffffff ffffffff ffffffff ffffffff ffffffff ffffffff ffffffff ffffffff ffffffff ffffffff ffffffff ffffffff ffffffff ffffffff ffffffff ffffffff ffffffff ffffffff ffffffff ffffffff ffffffff ffffffff ffffffff ffffffff ffffffff ffffffff ffffffff ffffffff ffffffff ffffffff ffffffff ffffffff ffffffff>"
        let bytes = [UInt8](count: 1024, repeatedValue: 0xff)
        let data = NSData(bytes: bytes, length: bytes.count)
        XCTAssertEqual(data.debugDescription, expected)
    }
    
    func test_longDebugDescription() {
        let expected = "<ffffffff ffffffff ffffffff ffffffff ffffffff ffffffff ffffffff ffffffff ffffffff ffffffff ffffffff ffffffff ffffffff ffffffff ffffffff ffffffff ffffffff ffffffff ffffffff ffffffff ffffffff ffffffff ffffffff ffffffff ffffffff ffffffff ffffffff ffffffff ffffffff ffffffff ffffffff ffffffff ffffffff ffffffff ffffffff ffffffff ffffffff ffffffff ffffffff ffffffff ffffffff ffffffff ffffffff ffffffff ffffffff ffffffff ffffffff ffffffff ffffffff ffffffff ffffffff ffffffff ffffffff ffffffff ffffffff ffffffff ffffffff ffffffff ffffffff ffffffff ffffffff ffffffff ffffffff ffffffff ffffffff ffffffff ffffffff ffffffff ffffffff ffffffff ffffffff ffffffff ffffffff ffffffff ffffffff ffffffff ffffffff ffffffff ffffffff ffffffff ffffffff ffffffff ffffffff ffffffff ffffffff ffffffff ffffffff ffffffff ffffffff ffffffff ffffffff ffffffff ffffffff ffffffff ffffffff ffffffff ffffffff ffffffff ffffffff ffffffff ffffffff ffffffff ffffffff ffffffff ffffffff ffffffff ffffffff ffffffff ffffffff ffffffff ffffffff ffffffff ffffffff ffffffff ffffffff ffffffff ffffffff ffffffff ffffffff ffffffff ffffffff ffffffff ffffffff ffffffff ffffffff ffffffff ffffffff ffffffff ... ffffffff ffffffff ffffffff ffffffff ffffffff ffffffff ffffffff ffffffff ffffffff ffffffff ffffffff ffffffff ffffffff ffffffff ffffffff ffffffff ffffffff ffffffff ffffffff ffffffff ffffffff ffffffff ffffffff ffffffff ffffffff ffffffff ffffffff ffffffff ffffffff ffffffff ffffffff ffffffff ffffffff ffffffff ffffffff ffffffff ffffffff ffffffff ffffffff ffffffff ffffffff ffffffff ffffffff ffffffff ffffffff ffffffff ffffffff ffffffff ffffffff ffffffff ffffffff ffffffff ffffffff ffffffff ffffffff ffffffff ffffffff ffffffff ffffffff ffffffff ffffffff ffffffff ffffffff ffffffff ffffffff ffffffff ffffffff ffffffff ffffffff ffffffff ffffffff ffffffff ffffffff ffffffff ffffffff ffffffff ffffffff ffffffff ffffffff ffffffff ffffffff ffffffff ffffffff ffffffff ffffffff ffffffff ffffffff ffffffff ffffffff ffffffff ffffffff ffffffff ffffffff ffffffff ffffffff ffffffff ffffffff ffffffff ffffffff ffffffff ffffffff ffffffff ffffffff ffffffff ffffffff ffffffff ffffffff ffffffff ffffffff ffffffff ffffffff ffffffff ffffffff ffffffff ffffffff ffffffff ffffffff ffffffff ffffffff ffffffff ffffffff ffffffff ffffffff ffffffff ffffffff ffffffff ffffffff ffffffff>"
        let bytes = [UInt8](count: 100_000, repeatedValue: 0xff)
        let data = NSData(bytes: bytes, length: bytes.count)
        XCTAssertEqual(data.debugDescription, expected)
    }

    func test_edgeDebugDescription() {
        let expected = "<ffffffff ffffffff ffffffff ffffffff ffffffff ffffffff ffffffff ffffffff ffffffff ffffffff ffffffff ffffffff ffffffff ffffffff ffffffff ffffffff ffffffff ffffffff ffffffff ffffffff ffffffff ffffffff ffffffff ffffffff ffffffff ffffffff ffffffff ffffffff ffffffff ffffffff ffffffff ffffffff ffffffff ffffffff ffffffff ffffffff ffffffff ffffffff ffffffff ffffffff ffffffff ffffffff ffffffff ffffffff ffffffff ffffffff ffffffff ffffffff ffffffff ffffffff ffffffff ffffffff ffffffff ffffffff ffffffff ffffffff ffffffff ffffffff ffffffff ffffffff ffffffff ffffffff ffffffff ffffffff ffffffff ffffffff ffffffff ffffffff ffffffff ffffffff ffffffff ffffffff ffffffff ffffffff ffffffff ffffffff ffffffff ffffffff ffffffff ffffffff ffffffff ffffffff ffffffff ffffffff ffffffff ffffffff ffffffff ffffffff ffffffff ffffffff ffffffff ffffffff ffffffff ffffffff ffffffff ffffffff ffffffff ffffffff ffffffff ffffffff ffffffff ffffffff ffffffff ffffffff ffffffff ffffffff ffffffff ffffffff ffffffff ffffffff ffffffff ffffffff ffffffff ffffffff ffffffff ffffffff ffffffff ffffffff ffffffff ffffffff ffffffff ffffffff ffffffff ffffffff ffffffff ffffffff ffffffff ffffffff ... ffffff ffffffff ffffffff ffffffff ffffffff ffffffff ffffffff ffffffff ffffffff ffffffff ffffffff ffffffff ffffffff ffffffff ffffffff ffffffff ffffffff ffffffff ffffffff ffffffff ffffffff ffffffff ffffffff ffffffff ffffffff ffffffff ffffffff ffffffff ffffffff ffffffff ffffffff ffffffff ffffffff ffffffff ffffffff ffffffff ffffffff ffffffff ffffffff ffffffff ffffffff ffffffff ffffffff ffffffff ffffffff ffffffff ffffffff ffffffff ffffffff ffffffff ffffffff ffffffff ffffffff ffffffff ffffffff ffffffff ffffffff ffffffff ffffffff ffffffff ffffffff ffffffff ffffffff ffffffff ffffffff ffffffff ffffffff ffffffff ffffffff ffffffff ffffffff ffffffff ffffffff ffffffff ffffffff ffffffff ffffffff ffffffff ffffffff ffffffff ffffffff ffffffff ffffffff ffffffff ffffffff ffffffff ffffffff ffffffff ffffffff ffffffff ffffffff ffffffff ffffffff ffffffff ffffffff ffffffff ffffffff ffffffff ffffffff ffffffff ffffffff ffffffff ffffffff ffffffff ffffffff ffffffff ffffffff ffffffff ffffffff ffffffff ffffffff ffffffff ffffffff ffffffff ffffffff ffffffff ffffffff ffffffff ffffffff ffffffff ffffffff ffffffff ffffffff ffffffff ffffffff ffffffff ffffffff ffffffff ff>"
        let bytes = [UInt8](count: 1025, repeatedValue: 0xff)
        let data = NSData(bytes: bytes, length: bytes.count)
        XCTAssertEqual(data.debugDescription, expected)
    }

    func test_edgeNoCopyDescription() {
        let expected = "<ffffffff ffffffff ffffffff ffffffff ffffffff ffffffff ffffffff ffffffff ffffffff ffffffff ffffffff ffffffff ffffffff ffffffff ffffffff ffffffff ffffffff ffffffff ffffffff ffffffff ffffffff ffffffff ffffffff ffffffff ffffffff ffffffff ffffffff ffffffff ffffffff ffffffff ffffffff ffffffff ffffffff ffffffff ffffffff ffffffff ffffffff ffffffff ffffffff ffffffff ffffffff ffffffff ffffffff ffffffff ffffffff ffffffff ffffffff ffffffff ffffffff ffffffff ffffffff ffffffff ffffffff ffffffff ffffffff ffffffff ffffffff ffffffff ffffffff ffffffff ffffffff ffffffff ffffffff ffffffff ffffffff ffffffff ffffffff ffffffff ffffffff ffffffff ffffffff ffffffff ffffffff ffffffff ffffffff ffffffff ffffffff ffffffff ffffffff ffffffff ffffffff ffffffff ffffffff ffffffff ffffffff ffffffff ffffffff ffffffff ffffffff ffffffff ffffffff ffffffff ffffffff ffffffff ffffffff ffffffff ffffffff ffffffff ffffffff ffffffff ffffffff ffffffff ffffffff ffffffff ffffffff ffffffff ffffffff ffffffff ffffffff ffffffff ffffffff ffffffff ffffffff ffffffff ffffffff ffffffff ffffffff ffffffff ffffffff ffffffff ffffffff ffffffff ffffffff ffffffff ffffffff ffffffff ffffffff ffffffff ... ffffff ffffffff ffffffff ffffffff ffffffff ffffffff ffffffff ffffffff ffffffff ffffffff ffffffff ffffffff ffffffff ffffffff ffffffff ffffffff ffffffff ffffffff ffffffff ffffffff ffffffff ffffffff ffffffff ffffffff ffffffff ffffffff ffffffff ffffffff ffffffff ffffffff ffffffff ffffffff ffffffff ffffffff ffffffff ffffffff ffffffff ffffffff ffffffff ffffffff ffffffff ffffffff ffffffff ffffffff ffffffff ffffffff ffffffff ffffffff ffffffff ffffffff ffffffff ffffffff ffffffff ffffffff ffffffff ffffffff ffffffff ffffffff ffffffff ffffffff ffffffff ffffffff ffffffff ffffffff ffffffff ffffffff ffffffff ffffffff ffffffff ffffffff ffffffff ffffffff ffffffff ffffffff ffffffff ffffffff ffffffff ffffffff ffffffff ffffffff ffffffff ffffffff ffffffff ffffffff ffffffff ffffffff ffffffff ffffffff ffffffff ffffffff ffffffff ffffffff ffffffff ffffffff ffffffff ffffffff ffffffff ffffffff ffffffff ffffffff ffffffff ffffffff ffffffff ffffffff ffffffff ffffffff ffffffff ffffffff ffffffff ffffffff ffffffff ffffffff ffffffff ffffffff ffffffff ffffffff ffffffff ffffffff ffffffff ffffffff ffffffff ffffffff ffffffff ffffffff ffffffff ffffffff ffffffff ffffffff ff>"
        let bytes = [UInt8](count: 1025, repeatedValue: 0xff)
        let data = NSData(bytesNoCopy: UnsafeMutablePointer<Int8>(bytes), length: bytes.count, freeWhenDone: false)
        XCTAssertEqual(data.debugDescription, expected)
        XCTAssertEqual(data.bytes, bytes)
    }
}<|MERGE_RESOLUTION|>--- conflicted
+++ resolved
@@ -26,11 +26,8 @@
             ("test_longDebugDescription", test_longDebugDescription),
             ("test_limitDebugDescription", test_limitDebugDescription),
             ("test_edgeDebugDescription", test_edgeDebugDescription),
-<<<<<<< HEAD
             ("test_writeToURLOptions", test_writeToURLOptions),
-=======
             ("test_edgeNoCopyDescription", test_edgeNoCopyDescription),
->>>>>>> 6c022596
         ]
     }
     
